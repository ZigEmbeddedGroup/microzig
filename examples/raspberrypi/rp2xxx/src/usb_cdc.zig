const std = @import("std");
const microzig = @import("microzig");

const rp2xxx = microzig.hal;
const flash = rp2xxx.flash;
const time = rp2xxx.time;
const gpio = rp2xxx.gpio;

const uart = rp2xxx.uart.instance.num(0);
<<<<<<< HEAD
const logger_baud_rate = 1_000_000;
=======
const uart_tx_pin = gpio.num(0);
const uart_rx_pin = gpio.num(1);

const usb_dev = rp2xxx.usb.Usb(.{});

const usb_config_len = usb.templates.config_descriptor_len + usb.templates.cdc_descriptor_len;
const usb_config_descriptor =
    usb.templates.config_descriptor(1, 2, 0, usb_config_len, 0xc0, 100) ++
    usb.templates.cdc_descriptor(0, 4, usb.Endpoint.to_address(1, .In), 8, usb.Endpoint.to_address(2, .Out), usb.Endpoint.to_address(2, .In), 64);

var driver_cdc: usb.cdc.CdcClassDriver(usb_dev) = .{};
var drivers = [_]usb.types.UsbClassDriver{driver_cdc.driver()};

// This is our device configuration
pub var DEVICE_CONFIGURATION: usb.DeviceConfiguration = .{
    .device_descriptor = &.{
        .descriptor_type = usb.DescType.Device,
        .bcd_usb = 0x0200,
        .device_class = 0xEF,
        .device_subclass = 2,
        .device_protocol = 1,
        .max_packet_size0 = 64,
        .vendor = 0x2E8A,
        .product = 0x000a,
        .bcd_device = 0x0100,
        .manufacturer_s = 1,
        .product_s = 2,
        .serial_s = 0,
        .num_configurations = 1,
    },
    .config_descriptor = &usb_config_descriptor,
    .lang_descriptor = "\x04\x03\x09\x04", // length || string descriptor (0x03) || Engl (0x0409)
    .descriptor_strings = &.{
        &usb.utils.utf8_to_utf16_le("Raspberry Pi"),
        &usb.utils.utf8_to_utf16_le("Pico Test Device"),
        &usb.utils.utf8_to_utf16_le("someserial"),
        &usb.utils.utf8_to_utf16_le("Board CDC"),
    },
    .drivers = &drivers,
};

pub fn panic(message: []const u8, _: ?*std.builtin.StackTrace, _: ?usize) noreturn {
    std.log.err("panic: {s}", .{message});
    @breakpoint();
    while (true) {}
}
>>>>>>> bea54092

pub const microzig_options = microzig.Options{
    .log_level = .debug,
    .logFn = rp2xxx.uart.log,
};

const pin_config: rp2xxx.pins.GlobalConfiguration = .{
    .GPIO12 = .{ .function = .UART0_TX },
    .GPIO25 = .{ .name = "led", .direction = .out },
};
const pins = pin_config.pins();

const CdcDriver = microzig.core.usb.cdc.CdcClassDriver;

// This is our device configuration
const Usb = rp2xxx.usb.Usb(.{ .controller_config = .{
    .attributes = .{ .self_powered = false },
    .drivers = &.{.{
        .name = "serial",
        .Type = CdcDriver,
        .endpoints = &.{
            .{ .name = "notifi", .value = .ep1 },
            .{ .name = "data", .value = .ep2 },
        },
        .strings = &.{
            .{ .name = "name", .value = "Board CDC" },
        },
    }},
} });
var usb: Usb = undefined;

// Poll the USB device for events until all data is sent.
fn write_all(serial: *CdcDriver, data: []const u8) void {
    var offset: usize = 0;
    while (offset < data.len) {
        offset += serial.write(data[offset..]);
        serial.flush(usb.interface());
        usb.task();
    }
}

pub fn main() !void {
    pin_config.apply();

    uart.apply(.{
<<<<<<< HEAD
        .baud_rate = logger_baud_rate,
=======
>>>>>>> bea54092
        .clock_config = rp2xxx.clock_config,
    });
    rp2xxx.uart.init_logger(uart);

    // Then initialize the USB device using the configuration defined above
    usb = .init();

    pins.led.put(1);
    var last_led_toggle: u64 = time.get_time_since_boot().to_us();
    const delay_us = 500_000;

    var i: u32 = 0;
    while (true) {
        // You can now poll for USB events
        usb.task();

        const usb_serial = if (usb.controller.drivers) |*drivers|
            &drivers.serial
        else // This means the USB connection has not yet been established
            continue;

        const now = time.get_time_since_boot().to_us();
        if (now - last_led_toggle > delay_us) {
            last_led_toggle += delay_us;
            pins.led.toggle();

            i +%= 1;
            std.log.info("cdc test: {}\r\n", .{i});

            var tx_buf: [1024]u8 = undefined;
            const text = try std.fmt.bufPrint(&tx_buf, "This is very very long text sent from RP Pico by USB CDC to your device: {}\r\n", .{i});
            write_all(usb_serial, text);
        }

        // read and print host command if present
        var rx_buf: [64]u8 = undefined;
        const len = usb_serial.read(usb.interface(), &rx_buf);
        if (len > 0) {
            write_all(usb_serial, "Your message to me was: '");
            write_all(usb_serial, rx_buf[0..len]);
            write_all(usb_serial, "'\r\n");
        }
    }
}<|MERGE_RESOLUTION|>--- conflicted
+++ resolved
@@ -7,56 +7,6 @@
 const gpio = rp2xxx.gpio;
 
 const uart = rp2xxx.uart.instance.num(0);
-<<<<<<< HEAD
-const logger_baud_rate = 1_000_000;
-=======
-const uart_tx_pin = gpio.num(0);
-const uart_rx_pin = gpio.num(1);
-
-const usb_dev = rp2xxx.usb.Usb(.{});
-
-const usb_config_len = usb.templates.config_descriptor_len + usb.templates.cdc_descriptor_len;
-const usb_config_descriptor =
-    usb.templates.config_descriptor(1, 2, 0, usb_config_len, 0xc0, 100) ++
-    usb.templates.cdc_descriptor(0, 4, usb.Endpoint.to_address(1, .In), 8, usb.Endpoint.to_address(2, .Out), usb.Endpoint.to_address(2, .In), 64);
-
-var driver_cdc: usb.cdc.CdcClassDriver(usb_dev) = .{};
-var drivers = [_]usb.types.UsbClassDriver{driver_cdc.driver()};
-
-// This is our device configuration
-pub var DEVICE_CONFIGURATION: usb.DeviceConfiguration = .{
-    .device_descriptor = &.{
-        .descriptor_type = usb.DescType.Device,
-        .bcd_usb = 0x0200,
-        .device_class = 0xEF,
-        .device_subclass = 2,
-        .device_protocol = 1,
-        .max_packet_size0 = 64,
-        .vendor = 0x2E8A,
-        .product = 0x000a,
-        .bcd_device = 0x0100,
-        .manufacturer_s = 1,
-        .product_s = 2,
-        .serial_s = 0,
-        .num_configurations = 1,
-    },
-    .config_descriptor = &usb_config_descriptor,
-    .lang_descriptor = "\x04\x03\x09\x04", // length || string descriptor (0x03) || Engl (0x0409)
-    .descriptor_strings = &.{
-        &usb.utils.utf8_to_utf16_le("Raspberry Pi"),
-        &usb.utils.utf8_to_utf16_le("Pico Test Device"),
-        &usb.utils.utf8_to_utf16_le("someserial"),
-        &usb.utils.utf8_to_utf16_le("Board CDC"),
-    },
-    .drivers = &drivers,
-};
-
-pub fn panic(message: []const u8, _: ?*std.builtin.StackTrace, _: ?usize) noreturn {
-    std.log.err("panic: {s}", .{message});
-    @breakpoint();
-    while (true) {}
-}
->>>>>>> bea54092
 
 pub const microzig_options = microzig.Options{
     .log_level = .debug,
@@ -102,10 +52,6 @@
     pin_config.apply();
 
     uart.apply(.{
-<<<<<<< HEAD
-        .baud_rate = logger_baud_rate,
-=======
->>>>>>> bea54092
         .clock_config = rp2xxx.clock_config,
     });
     rp2xxx.uart.init_logger(uart);
