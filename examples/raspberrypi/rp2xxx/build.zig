--- conflicted
+++ resolved
@@ -39,20 +39,12 @@
     const rp2350_only_examples: []const Example = &.{};
 
     const chip_agnostic_examples: []const ChipAgnosticExample = &.{
-        .{ .name = "ws2812", .file = "src/ws2812.zig" },
-<<<<<<< HEAD
-        // .{ .name = "squarewave", .file = "src/squarewave.zig" },
+        // .{ .name = "ws2812", .file = "src/ws2812.zig" },
         // .{ .name = "blinky", .file = "src/blinky.zig" },
         // .{ .name = "gpio-clock-output", .file = "src/gpio_clock_output.zig" },
         // .{ .name = "changing-system-clocks", .file = "src/changing_system_clocks.zig" },
         // .{ .name = "custom-clock-config", .file = "src/custom_clock_config.zig" },
-=======
-        .{ .name = "blinky", .file = "src/blinky.zig" },
-        .{ .name = "gpio-clock-output", .file = "src/gpio_clock_output.zig" },
-        .{ .name = "changing-system-clocks", .file = "src/changing_system_clocks.zig" },
-        .{ .name = "custom-clock-config", .file = "src/custom_clock_config.zig" },
-        .{ .name = "watchdog-timer", .file = "src/watchdog_timer.zig" },
->>>>>>> 533a26fe
+        // .{ .name = "watchdog-timer", .file = "src/watchdog_timer.zig" },
     };
 
     var available_examples = std.ArrayList(Example).init(b.allocator);
