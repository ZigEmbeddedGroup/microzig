const std = @import("std");
const microzig = @import("microzig");
const board = microzig.board;
const nrf = microzig.hal;

const gpio = nrf.gpio;
const i2c = nrf.i2c;

const I2C_Device = nrf.drivers.I2C_Device;
const ICM_20948 = microzig.drivers.sensor.ICM_20948;

const uart = nrf.uart.num(0);
const i2c0 = i2c.num(0);

pub const microzig_options = microzig.Options{
    .log_level = .debug,
    .logFn = nrf.uart.log,
};

const sleep_ms = nrf.time.sleep_ms;

pub fn main() !void {
    board.init();

    uart.apply(.{
        .tx_pin = board.uart_tx,
        .rx_pin = board.uart_rx,
        .baud_rate = .@"115200",
    });

    nrf.uart.init_logger(uart);

    defer i2c0.reset();

    try i2c0.apply(.{
        .scl_pin = gpio.num(0, 9),
        .sda_pin = gpio.num(0, 10),
    });

<<<<<<< HEAD
    // Create i2c and clock devices
    var i2c_device = I2C_Device.init(i2c0, null);
    var cd = ClockDevice{};
    // Pass devices to driver to create sensor instance
    var dev = try ICM_20948.init(
        i2c_device.i2c_device(),
        @enumFromInt(0x69),
        cd.clock_device(),
=======
    // Create i2c datagram device
    var i2c_device = I2C_Device.init(i2c0, @enumFromInt(0x69), null);
    // Pass i2c device to driver to create sensor instance
    var dev = try ICM_20948.init(
        i2c_device.datagram_device(),
        nrf.drivers.clock_device(),
>>>>>>> 61223e3f
        .{
            .accel_dlp = .@"6Hz",
            .gyro_dlp = .@"6Hz",
            .accel_odr_div = 21, // About 50Hz
            .gyro_odr_div = 21, // About 50Hz
        },
    );

    try dev.setup();

    while (true) {
        const data = try dev.get_accel_gyro_mag_data();
        std.log.info(
            "accel: x {d: >6.2} y {d: >6.2} z {d: >6.2} (m/s²) " ++
                "gyro: x {d: >6.2} y {d: >6.2} z {d: >6.2} (rads) " ++
                "temp: {d: >5.2}°C " ++
                "mag: x {d: >6.2} y {d: >6.2} z {d: >6.2} (µT)",
            .{ data.accel.x, data.accel.y, data.accel.z, data.gyro.x, data.gyro.y, data.gyro.z, data.temp, data.mag.x, data.mag.y, data.mag.z },
        );

        sleep_ms(500);
    }
}<|MERGE_RESOLUTION|>--- conflicted
+++ resolved
@@ -37,23 +37,13 @@
         .sda_pin = gpio.num(0, 10),
     });
 
-<<<<<<< HEAD
     // Create i2c and clock devices
     var i2c_device = I2C_Device.init(i2c0, null);
-    var cd = ClockDevice{};
     // Pass devices to driver to create sensor instance
     var dev = try ICM_20948.init(
         i2c_device.i2c_device(),
         @enumFromInt(0x69),
-        cd.clock_device(),
-=======
-    // Create i2c datagram device
-    var i2c_device = I2C_Device.init(i2c0, @enumFromInt(0x69), null);
-    // Pass i2c device to driver to create sensor instance
-    var dev = try ICM_20948.init(
-        i2c_device.datagram_device(),
         nrf.drivers.clock_device(),
->>>>>>> 61223e3f
         .{
             .accel_dlp = .@"6Hz",
             .gyro_dlp = .@"6Hz",
