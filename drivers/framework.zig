--- conflicted
+++ resolved
@@ -206,11 +206,8 @@
     pub const Stream_Device = @import("base/Stream_Device.zig");
     pub const Digital_IO = @import("base/Digital_IO.zig");
     pub const Clock_Device = @import("base/Clock_Device.zig");
-<<<<<<< HEAD
     pub const Block_Memory = @import("base/Block_Memory.zig");
-=======
     pub const I2C_Device = @import("base/I2C_Device.zig");
->>>>>>> a7069d9f
 };
 
 test {
@@ -242,10 +239,7 @@
     _ = base.Datagram_Device;
     _ = base.Stream_Device;
     _ = base.Digital_IO;
-<<<<<<< HEAD
     _ = base.Block_Memory;
-=======
     _ = base.Clock_Device;
     _ = base.I2C_Device;
->>>>>>> a7069d9f
 }