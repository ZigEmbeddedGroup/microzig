//!
//! The driver framework provides device-independent drivers for peripherials supported by MicroZig.
//!
const std = @import("std");

pub const display = struct {
    pub const sh1106 = @import("display/sh1106.zig");
    pub const ssd1306 = @import("display/ssd1306.zig");
    pub const st77xx = @import("display/st77xx.zig");
    pub const hd44780 = @import("display/hd44780.zig");

    // Export generic drivers:
    pub const SH1106 = sh1106.SH1106;
    pub const SSD1306_I2C = ssd1306.SSD1306_I2C;
    pub const ST7735 = st77xx.ST7735;
    pub const ST7789 = st77xx.ST7789;
    pub const HD44780 = hd44780.HD44780;

    // Export color types:
    pub const colors = @import("display/colors.zig");
};

pub const input = struct {
    pub const rotary_encoder = @import("input/rotary-encoder.zig");
    pub const keyboard_matrix = @import("input/keyboard-matrix.zig");
    pub const debounced_button = @import("input/debounced-button.zig");

    // Export generic drivers:
    pub const Key = keyboard_matrix.Key;
    pub const Keyboard_Matrix = keyboard_matrix.Keyboard_Matrix;
    pub const Debounced_Button = debounced_button.Debounced_Button;
    pub const Rotary_Encoder = rotary_encoder.Rotary_Encoder;

    pub const touch = struct {
        // const xpt2046 = @import("input/touch/xpt2046.zig");
    };
};

pub const led = struct {
    pub const ws2812 = @import("led/ws2812.zig");

    pub const WS2812 = ws2812.WS2812;
};

pub const sensor = struct {
    pub const AS5600 = @import("sensor/AS5600.zig").AS5600;
<<<<<<< HEAD
    pub const DS18B20 = @import("sensor/DS18B20.zig").DS18B20;
=======
    pub const HTS221 = @import("sensor/HTS221.zig").HTS221;
>>>>>>> cb7b34dd
    pub const ICM_20948 = @import("sensor/ICM-20948.zig").ICM_20948;
    pub const MLX90640 = @import("sensor/MLX90640.zig").MLX90640;
    pub const MPU_6050 = @import("sensor/MPU-6050.zig").MPU_6050;
    pub const TLV493D = @import("sensor/TLV493D.zig").TLV493D;
    pub const TMP117 = @import("sensor/TMP117.zig").TMP117;
};

pub const stepper = struct {
    const s = @import("stepper/stepper.zig");
    pub const A4988 = s.Stepper(s.A4988);
    pub const DRV8825 = s.Stepper(s.DRV8825);
    pub const ULN2003 = @import("stepper/ULN2003.zig").ULN2003;
};

pub const IO_expander = struct {
    pub const pcf8574 = @import("io_expander/pcf8574.zig");
    pub const PCF8574 = pcf8574.PCF8574;

    pub const pca9685 = @import("io_expander/pca9685.zig");
    pub const PCA9685 = pca9685.PCA9685;
};

pub const wireless = struct {
    pub const cyw43_bus = @import("wireless/cyw43/bus.zig");
    pub const cyw43_runner = @import("wireless/cyw43/runner.zig");
    pub const Cyw43_Spi = cyw43_bus.Cyw43_Spi;
    pub const Cyw43_Bus = cyw43_bus.Cyw43_Bus;
    pub const Cyw43_Runner = cyw43_runner.Cyw43_Runner;
    // pub const sx1278 = @import("wireless/sx1278.zig");
};

pub const time = struct {
    ///
    /// An absolute point in time since the startup of the device.
    ///
    /// NOTE: Using an enum to make it a distinct type, the underlying number is
    ///       time since boot in microseconds.
    ///
    pub const Absolute = enum(u64) {
        _,

        pub fn from_us(us: u64) Absolute {
            return @as(Absolute, @enumFromInt(us));
        }

        pub fn to_us(abs: Absolute) u64 {
            return @intFromEnum(abs);
        }

        pub fn is_reached_by(deadline: Absolute, point: Absolute) bool {
            return deadline.to_us() <= point.to_us();
        }

        pub fn diff(future: Absolute, past: Absolute) Duration {
            return Duration.from_us(future.to_us() - past.to_us());
        }

        pub fn add_duration(abs: Absolute, dur: Duration) Absolute {
            return Absolute.from_us(abs.to_us() + dur.to_us());
        }
    };

    ///
    /// A duration with microsecond precision.
    ///
    /// NOTE: Using an `enum` type here prevents type confusion with other
    ///       related or unrelated integer-like types.
    ///
    pub const Duration = enum(u64) {
        _,

        pub fn from_us(us: u64) Duration {
            return @as(Duration, @enumFromInt(us));
        }

        pub fn from_ms(ms: u64) Duration {
            return from_us(1000 * ms);
        }

        pub fn to_us(duration: Duration) u64 {
            return @intFromEnum(duration);
        }

        pub fn less_than(self: Duration, other: Duration) bool {
            return self.to_us() < other.to_us();
        }

        pub fn minus(self: Duration, other: Duration) Duration {
            return from_us(self.to_us() - other.to_us());
        }

        pub fn plus(self: Duration, other: Duration) Duration {
            return from_us(self.to_us() + other.to_us());
        }
    };

    ///
    /// The deadline construct is a construct to create optional timeouts.
    ///
    /// NOTE: Deadlines use maximum possible `Absolute` time for
    ///       marking the deadline as "unreachable", as this would mean the device
    ///       would ever reach an uptime of over 500.000 years.
    ///
    pub const Deadline = struct {
        pub const no_deadline: Deadline = .init_absolute(null);

        const disabled_sentinel = Absolute.from_us(std.math.maxInt(u64));

        timeout: Absolute,

        /// Create a new deadline with an absolute end point.
        ///
        /// NOTE: `abs` must not point to the absolute maximum time stamp, as this is
        ///       used as a sentinel for "unset" deadlines.
        pub fn init_absolute(abs: ?Absolute) Deadline {
            if (abs) |a|
                std.debug.assert(a != disabled_sentinel);
            return .{ .timeout = abs orelse disabled_sentinel };
        }

        /// Create a new deadline with a certain duration from provided time.
        pub fn init_relative(since: Absolute, dur: ?Duration) Deadline {
            return init_absolute(if (dur) |d|
                make_timeout(since, d)
            else
                null);
        }

        /// Returns `true` if the deadline can be reached.
        pub fn can_be_reached(deadline: Deadline) bool {
            return (deadline.timeout != disabled_sentinel);
        }

        /// Returns `true` if the deadline is reached.
        pub fn is_reached_by(deadline: Deadline, now: Absolute) bool {
            return deadline.can_be_reached() and deadline.timeout.is_reached_by(now);
        }

        /// Checks if the deadline is reached and returns an error if so,
        pub fn check(deadline: Deadline, now: Absolute) error{Timeout}!void {
            if (deadline.is_reached_by(now))
                return error.Timeout;
        }
    };

    pub fn make_timeout(since: Absolute, timeout: Duration) Absolute {
        return @as(Absolute, @enumFromInt(since.to_us() + timeout.to_us()));
    }

    pub fn make_timeout_us(since: Absolute, timeout_us: u64) Absolute {
        return @as(Absolute, @enumFromInt(since.to_us() + timeout_us));
    }
};

pub const DateTime = @import("base/DateTime.zig");

pub const base = struct {
    pub const Datagram_Device = @import("base/Datagram_Device.zig");
    pub const Stream_Device = @import("base/Stream_Device.zig");
    pub const Digital_IO = @import("base/Digital_IO.zig");
    pub const Clock_Device = @import("base/Clock_Device.zig");
    pub const I2C_Device = @import("base/I2C_Device.zig");
};

test {
    _ = display.sh1106;
    _ = display.ssd1306;
    _ = display.st77xx;
    _ = display.HD44780;

    _ = input.keyboard_matrix;
    _ = input.debounced_button;
    _ = input.rotary_encoder;

    _ = sensor.ICM_20948;
    _ = sensor.MLX90640;
    _ = sensor.MPU_6050;
    _ = sensor.TLV493D;
    _ = sensor.TMP117;
    _ = sensor.DS18B20;

    _ = @import("stepper/common.zig");
    _ = stepper.A4988;
    _ = stepper.DRV8825;
    _ = stepper.ULN2003;

    _ = IO_expander.pcf8574;

    _ = time;
    _ = DateTime;

    _ = base.Datagram_Device;
    _ = base.Stream_Device;
    _ = base.Digital_IO;
    _ = base.Clock_Device;
    _ = base.I2C_Device;
}<|MERGE_RESOLUTION|>--- conflicted
+++ resolved
@@ -44,11 +44,8 @@
 
 pub const sensor = struct {
     pub const AS5600 = @import("sensor/AS5600.zig").AS5600;
-<<<<<<< HEAD
+    pub const HTS221 = @import("sensor/HTS221.zig").HTS221;
     pub const DS18B20 = @import("sensor/DS18B20.zig").DS18B20;
-=======
-    pub const HTS221 = @import("sensor/HTS221.zig").HTS221;
->>>>>>> cb7b34dd
     pub const ICM_20948 = @import("sensor/ICM-20948.zig").ICM_20948;
     pub const MLX90640 = @import("sensor/MLX90640.zig").MLX90640;
     pub const MPU_6050 = @import("sensor/MPU-6050.zig").MPU_6050;
@@ -228,7 +225,6 @@
     _ = sensor.MPU_6050;
     _ = sensor.TLV493D;
     _ = sensor.TMP117;
-    _ = sensor.DS18B20;
 
     _ = @import("stepper/common.zig");
     _ = stepper.A4988;
