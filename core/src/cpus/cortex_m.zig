const std = @import("std");
const root = @import("root");
const microzig_options = root.microzig_options;
const microzig = @import("microzig");
const mmio = microzig.mmio;
const app = microzig.app;

const Core = enum {
    cortex_m0,
    cortex_m0plus,
    cortex_m3,
    cortex_m33,
    cortex_m4,
    cortex_m7,
};

const cortex_m = std.meta.stringToEnum(Core, microzig.config.cpu_name) orelse
    @compileError(std.fmt.comptimePrint("Unrecognized Cortex-M core name: {s}", .{microzig.config.cpu_name}));

pub const Interrupt = microzig.utilities.GenerateInterruptEnum(i32);
pub const InterruptOptions = microzig.utilities.GenerateInterruptOptions(&.{
    .{ .InterruptEnum = Interrupt, .HandlerFn = fn () callconv(.C) void },
});

pub const interrupt = struct {
    pub fn globally_enabled() bool {
        var mrs: u32 = undefined;
        asm volatile ("mrs %[mrs], 16"
            : [mrs] "+r" (mrs),
        );
        return mrs & 0x1 == 0;
    }

    pub fn enable_interrupts() void {
        asm volatile ("cpsie i");
    }

    pub fn disable_interrupts() void {
        asm volatile ("cpsid i");
    }

    fn assert_not_exception(comptime int: Interrupt) void {
        if (@intFromEnum(int) < 0) {
            @compileError("expected interrupt, got exception: " ++ @tagName(int));
        }
    }

    const nvic = peripherals.nvic;

    pub fn is_enabled(comptime int: Interrupt) void {
        assert_not_exception(int);

        const num: comptime_int = @intFromEnum(int);
        switch (cortex_m) {
            .cortex_m0,
            .cortex_m0plus,
            => {
                return nvic.ISER & (1 << num) != 0;
            },
            .cortex_m3,
            .cortex_m33,
            .cortex_m4,
            .cortex_m7,
            => {
                const bank = num / 32;
                const index = num % 32;
                return nvic.ISER[bank] & (1 << index) != 0;
            },
        }
    }

    pub fn enable(comptime int: Interrupt) void {
        assert_not_exception(int);

        const num: comptime_int = @intFromEnum(int);
        switch (cortex_m) {
            .cortex_m0,
            .cortex_m0plus,
            => {
                nvic.ISER |= 1 << num;
            },
            .cortex_m3,
            .cortex_m33,
            .cortex_m4,
            .cortex_m7,
            => {
                const bank = num / 32;
                const index = num % 32;
                nvic.ISER[bank] |= 1 << index;
            },
        }
    }

    pub fn disable(comptime int: Interrupt) void {
        assert_not_exception(int);

        const num: comptime_int = @intFromEnum(int);
        switch (cortex_m) {
            .cortex_m0,
            .cortex_m0plus,
            => {
                nvic.ICER |= 1 << num;
            },
            .cortex_m3,
            .cortex_m33,
            .cortex_m4,
            .cortex_m7,
            => {
                const bank = num / 32;
                const index = num % 32;
                nvic.ICER[bank] |= 1 << index;
            },
        }
    }

    // TODO: also for exceptions
    pub fn is_pending(comptime int: Interrupt) bool {
        assert_not_exception(int);

        const num: comptime_int = @intFromEnum(int);
        switch (cortex_m) {
            .cortex_m0,
            .cortex_m0plus,
            => {
                return nvic.ISPR & (1 << num) != 0;
            },
            .cortex_m3,
            .cortex_m33,
            .cortex_m4,
            .cortex_m7,
            => {
                const bank = num / 32;
                const index = num % 32;
                return nvic.ISPR[bank] & (1 << index) != 0;
            },
        }
    }

    // TODO: also for exceptions
    pub fn set_pending(comptime int: Interrupt) void {
        assert_not_exception(int);

        const num: comptime_int = @intFromEnum(int);
        switch (cortex_m) {
            .cortex_m0,
            .cortex_m0plus,
            => {
                nvic.ISPR |= 1 << num;
            },
            .cortex_m3,
            .cortex_m33,
            .cortex_m4,
            .cortex_m7,
            => {
                const bank = num / 32;
                const index = num % 32;
                nvic.ISPR[bank] |= 1 << index;
            },
        }
    }

    // TODO: also for exceptions
    pub fn clear_pending(comptime int: Interrupt) void {
        assert_not_exception(int);

        const num: comptime_int = @intFromEnum(int);
        switch (cortex_m) {
            .cortex_m0,
            .cortex_m0plus,
            => {
                nvic.ICPR |= 1 << num;
            },
            .cortex_m3,
            .cortex_m33,
            .cortex_m4,
            .cortex_m7,
            => {
                const bank = num / 32;
                const index = num % 32;
                nvic.ICPR[bank] |= 1 << index;
            },
        }
    }

    pub const Priority = enum(u8) {
        pub const highest: Priority = 0;
        pub const lowest: Priority = 0xff;

        _,
    };

    // TODO: also for exceptions
    pub fn set_priority(comptime int: Interrupt, priority: Priority) void {
        peripherals.nvic.IPR[@intFromEnum(int)] = @intFromEnum(priority);
    }

    // TODO: also for exceptions
    pub fn get_priority(comptime int: Interrupt) Priority {
        return @enumFromInt(peripherals.nvic.IPR[@intFromEnum(int)]);
    }
};

pub fn executing_isr() bool {
    return peripherals.scb.ICSR.read().VECTACTIVE != 0;
}

pub fn enable_fault_irq() void {
    asm volatile ("cpsie f");
}
pub fn disable_fault_irq() void {
    asm volatile ("cpsid f");
}

pub fn nop() void {
    asm volatile ("nop");
}
pub fn wfi() void {
    asm volatile ("wfi");
}
pub fn wfe() void {
    asm volatile ("wfe");
}
pub fn sev() void {
    asm volatile ("sev");
}
pub fn isb() void {
    asm volatile ("isb");
}
pub fn dsb() void {
    asm volatile ("dsb");
}
pub fn dmb() void {
    asm volatile ("dmb");
}
pub fn clrex() void {
    asm volatile ("clrex");
}

pub const startup_logic = struct {
    extern fn microzig_main() noreturn;

    // it looks odd to just use a u8 here, but in C it's common to use a
    // char when linking these values from the linkerscript. What's
    // important is the addresses of these values.
    extern var microzig_data_start: u8;
    extern var microzig_data_end: u8;
    extern var microzig_bss_start: u8;
    extern var microzig_bss_end: u8;
    extern const microzig_data_load_start: u8;

    pub fn _start() callconv(.C) noreturn {

        // fill .bss with zeroes
        {
            const bss_start: [*]u8 = @ptrCast(&microzig_bss_start);
            const bss_end: [*]u8 = @ptrCast(&microzig_bss_end);
            const bss_len = @intFromPtr(bss_end) - @intFromPtr(bss_start);

            @memset(bss_start[0..bss_len], 0);
        }

        // load .data from flash
        {
            const data_start: [*]u8 = @ptrCast(&microzig_data_start);
            const data_end: [*]u8 = @ptrCast(&microzig_data_end);
            const data_len = @intFromPtr(data_end) - @intFromPtr(data_start);
            const data_src: [*]const u8 = @ptrCast(&microzig_data_load_start);

            @memcpy(data_start[0..data_len], data_src[0..data_len]);
        }

        microzig_main();
    }

<<<<<<< HEAD
pub fn export_startup_logic() void {
    @export(&startup_logic._start, .{
        .name = "_start",
    });
}
=======
    const VectorTable = microzig.chip.VectorTable;
>>>>>>> b481dd54

    // will be imported by microzig.zig to allow system startup.
    pub const _vector_table: VectorTable = blk: {
        var tmp: VectorTable = .{
            .initial_stack_pointer = microzig.config.end_of_stack,
            .Reset = microzig.cpu.startup_logic._start,
        };

        for (@typeInfo(@TypeOf(microzig_options.interrupts)).Struct.fields) |field| {
            const maybe_handler = @field(microzig_options.interrupts, field.name);
            if (maybe_handler) |handler| {
                @field(tmp, field.name) = handler;
            }
        }

        break :blk tmp;
    };
<<<<<<< HEAD

    if (@hasDecl(root, "microzig_options")) {
        for (@typeInfo(microzig.VectorTableOptions).@"struct".fields) |field|
            @field(tmp, field.name) = @field(root.microzig_options.interrupts, field.name);
    }

    break :blk tmp;
=======
>>>>>>> b481dd54
};

pub fn export_startup_logic() void {
    @export(startup_logic._start, .{
        .name = "_start",
    });

    @export(startup_logic._vector_table, .{
        .name = "_vector_table",
        .section = "microzig_flash_start",
        .linkage = .strong,
    });
}

const scs_base = 0xE000E000;
const itm_base = 0xE0000000;
const dwt_base = 0xE0001000;
const tpi_base = 0xE0040000;
const coredebug_base = 0xE000EDF0;
const systick_base = scs_base + 0x0010;
const nvic_base = scs_base + 0x0100;
const scb_base = scs_base + 0x0D00;
const mpu_base = scs_base + 0x0D90;

const properties = microzig.chip.properties;
// TODO: will have to standardize this with regz code generation
const mpu_present = @hasDecl(properties, "__MPU_PRESENT") and std.mem.eql(u8, properties.__MPU_PRESENT, "1");

const core = blk: {
    break :blk switch (cortex_m) {
        .cortex_m0 => @import("cortex_m/m0.zig"),
        .cortex_m0plus => @import("cortex_m/m0plus.zig"),
        .cortex_m3 => @import("cortex_m/m3.zig"),
        .cortex_m33 => @import("cortex_m/m33.zig"),
        .cortex_m4 => @import("cortex_m/m4.zig"),
        .cortex_m7 => @import("cortex_m/m7.zig"),
    };
};

pub const utils = switch (cortex_m) {
    .cortex_m7 => @import("cortex_m/m7_utils.zig"),
    else => void{},
};

pub const peripherals = struct {
    /// System Control Block (SCB).
    pub const scb: *volatile types.peripherals.SystemControlBlock = @ptrFromInt(scb_base);

    /// Nested Vector Interrupt Controller (NVIC).
    pub const nvic: *volatile types.peripherals.NestedVectorInterruptController = @ptrFromInt(nvic_base);

    /// System Timer (SysTick).
    pub const systick: *volatile types.peripherals.SysTick = @ptrFromInt(systick_base);

    /// Memory Protection Unit (MPU).
    pub const mpu: *volatile types.peripherals.MemoryProtectionUnit = if (mpu_present)
        @ptrFromInt(mpu_base)
    else
        @compileError("This chip does not have a MPU.");

    pub const dbg: (if (@hasDecl(core, "DebugRegisters"))
        *volatile core.DebugRegisters
    else
        *volatile anyopaque) = @ptrFromInt(coredebug_base);

    pub const itm: (if (@hasDecl(core, "ITM"))
        *volatile core.ITM
    else
        *volatile anyopaque) = @ptrFromInt(itm_base);

    pub const tpiu: (if (@hasDecl(core, "TPIU"))
        *volatile core.TPIU
    else
        *volatile anyopaque) = @ptrFromInt(tpi_base);
};

pub const types = struct {
    pub const peripherals = struct {
        /// System Control Block (SCB).
        pub const SystemControlBlock = core.SystemControlBlock;

        /// Nested Vector Interrupt Controller (NVIC).
        pub const NestedVectorInterruptController = core.NestedVectorInterruptController;

        /// System Timer (SysTick).
        pub const SysTick = extern struct {
            /// Control and Status Register.
            CTRL: mmio.Mmio(packed struct(u32) {
                /// Enables the counter:
                /// 0 = counter disabled.
                /// 1 = counter enabled.
                ENABLE: u1,
                /// Enables SysTick exception request:
                /// 0 = counting down to zero does not assert the SysTick exception request
                /// 1 = counting down to zero asserts the SysTick exception request.
                ///
                /// Software can use COUNTFLAG to determine if SysTick has ever counted to zero.
                TICKINT: u1,
                /// Indicates the clock source:
                /// 0 = external clock
                /// 1 = processor clock.
                CLKSOURCE: u1,
                reserved0: u13,
                /// Returns 1 if timer counted to 0 since last time this was read.
                COUNTFLAG: u1,
                reserved1: u15,
            }),
            /// Reload Value Register.
            LOAD: mmio.Mmio(packed struct(u32) {
                /// Value to load into the VAL register when the counter is enabled and when it reaches 0.
                RELOAD: u24,
                reserved0: u8,
            }),
            /// Current Value Register.
            VAL: mmio.Mmio(packed struct(u32) {
                /// Reads return the current value of the SysTick counter.
                /// A write of any value clears the field to 0, and also clears the CTRL.COUNTFLAG bit to 0.
                CURRENT: u24,
                reserved0: u8,
            }),
            /// Calibration Register.
            CALIB: mmio.Mmio(packed struct(u32) {
                /// Reload value for 10ms (100Hz) timing, subject to system clock skew errors. If the value
                /// reads as zero, the calibration value is not known.
                TENMS: u24,
                reserved0: u6,
                /// Indicates whether the TENMS value is exact.
                /// 0 = TENMS value is exact
                /// 1 = TENMS value is inexact, or not given.
                ///
                /// An inexact TENMS value can affect the suitability of SysTick as a software real time clock.
                SKEW: u1,
                /// Indicates whether the device provides a reference clock to the processor:
                /// 0 = reference clock provided
                /// 1 = no reference clock provided.
                /// If your device does not provide a reference clock, the CTRL.CLKSOURCE bit reads-as-one
                /// and ignores writes.
                NOREF: u1,
            }),
        };

        /// Memory Protection Unit (MPU).
        pub const MemoryProtectionUnit = if (@hasDecl(core, "MemoryProtectionUnit"))
            core.MemoryProtectionUnit
        else
            @compileError("This cpu does not have a MPU.");
    };
};<|MERGE_RESOLUTION|>--- conflicted
+++ resolved
@@ -272,15 +272,7 @@
         microzig_main();
     }
 
-<<<<<<< HEAD
-pub fn export_startup_logic() void {
-    @export(&startup_logic._start, .{
-        .name = "_start",
-    });
-}
-=======
     const VectorTable = microzig.chip.VectorTable;
->>>>>>> b481dd54
 
     // will be imported by microzig.zig to allow system startup.
     pub const _vector_table: VectorTable = blk: {
@@ -298,24 +290,14 @@
 
         break :blk tmp;
     };
-<<<<<<< HEAD
-
-    if (@hasDecl(root, "microzig_options")) {
-        for (@typeInfo(microzig.VectorTableOptions).@"struct".fields) |field|
-            @field(tmp, field.name) = @field(root.microzig_options.interrupts, field.name);
-    }
-
-    break :blk tmp;
-=======
->>>>>>> b481dd54
 };
 
 pub fn export_startup_logic() void {
-    @export(startup_logic._start, .{
+    @export(&startup_logic._start, .{
         .name = "_start",
     });
 
-    @export(startup_logic._vector_table, .{
+    @export(&startup_logic._vector_table, .{
         .name = "_vector_table",
         .section = "microzig_flash_start",
         .linkage = .strong,
