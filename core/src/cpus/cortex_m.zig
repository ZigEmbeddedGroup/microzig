--- conflicted
+++ resolved
@@ -3,64 +3,6 @@
 const mmio = microzig.mmio;
 const root = @import("root");
 
-<<<<<<< HEAD
-const scs_base = 0xE000E000;
-const itm_base = 0xE0000000;
-const dwt_base = 0xE0001000;
-const tpi_base = 0xE0040000;
-const coredebug_base = 0xE000EDF0;
-const systick_base = scs_base + 0x0010;
-const nvic_base = scs_base + 0x0100;
-const scb_base = scs_base + 0x0D00;
-const mpu_base = scs_base + 0x0D90;
-
-const Core = enum {
-    @"ARM Cortex-M0",
-    @"ARM Cortex-M0+",
-    @"ARM Cortex-M3",
-    @"ARM Cortex-M33",
-    @"ARM Cortex-M4",
-    cortex_m7,
-};
-
-const cortex_m = std.meta.stringToEnum(Core, microzig.config.cpu_name) orelse @compileError(std.fmt.comptimePrint("Unrecognized Cortex-M core name: {s}", .{microzig.config.cpu_name}));
-
-const core: type = switch (cortex_m) {
-    .@"ARM Cortex-M0" => @import("cortex_m/m0"),
-    .@"ARM Cortex-M0+" => @import("cortex_m/m0plus.zig"),
-    .@"ARM Cortex-M3" => @import("cortex_m/m3.zig"),
-    .@"ARM Cortex-M33" => @import("cortex_m/m33.zig"),
-    .@"ARM Cortex-M4" => @import("cortex_m/m4.zig"),
-    .cortex_m7 => @import("cortex_m/m7.zig"),
-};
-
-pub const utils = switch (cortex_m) {
-    .cortex_m7 => @import("cortex_m/m7_utils.zig"),
-    else => void{},
-};
-
-const properties = microzig.chip.properties;
-// TODO: will have to standardize this with regz code generation
-const mpu_present = @hasDecl(properties, "__MPU_PRESENT") and std.mem.eql(u8, properties.__MPU_PRESENT, "1");
-
-/// System Control Block (SCB)
-pub const scb: *volatile core.SystemControlBlock = @ptrFromInt(scb_base);
-/// Nested Vector Interrupt Controller (NVIC)
-pub const nvic: *volatile core.NestedVectorInterruptController = @ptrFromInt(nvic_base);
-/// Memory Protection Unit (MPU)
-pub const mpu: *volatile core.MemoryProtectionUnit = if (mpu_present)
-    @ptrFromInt(mpu_base)
-else
-    @compileError("Cortex-M does not have an MPU");
-
-pub const dbg: if (@hasDecl(core, "DebugRegisters")) *volatile core.DebugRegisters else *volatile anyopaque = @ptrFromInt(coredebug_base);
-
-pub const itm: if (@hasDecl(core, "ITM")) *volatile core.ITM else *volatile anyopaque = @ptrFromInt(itm_base);
-
-pub const tpiu: if (@hasDecl(core, "TPIU")) *volatile core.TPIU else *volatile anyopaque = @ptrFromInt(tpi_base);
-
-=======
->>>>>>> 06de8801
 pub fn executing_isr() bool {
     return peripherals.scb.ICSR.read().VECTACTIVE != 0;
 }
@@ -213,25 +155,32 @@
 // TODO: will have to standardize this with regz code generation
 const mpu_present = @hasDecl(properties, "__MPU_PRESENT") and std.mem.eql(u8, properties.__MPU_PRESENT, "1");
 
+const Core = enum {
+    cortex_m0,
+    cortex_m0p,
+    cortex_m3,
+    cortex_m33,
+    cortex_m4,
+    cortex_m7,
+};
+
+const cortex_m = std.meta.stringToEnum(Core, microzig.config.cpu_name) orelse
+    @compileError(std.fmt.comptimePrint("Unrecognized Cortex-M core name: {s}", .{microzig.config.cpu_name}));
+
 const core = blk: {
-    const Core = enum {
-        cortex_m0,
-        cortex_m0p,
-        cortex_m3,
-        cortex_m33,
-        cortex_m4,
-    };
-
-    const cortex_m = std.meta.stringToEnum(Core, microzig.config.cpu_name) orelse
-        @panic(std.fmt.comptimePrint("Unrecognized Cortex-M core name: {s}", .{microzig.config.cpu_name}));
-
     break :blk switch (cortex_m) {
         .cortex_m0 => @import("cortex_m/m0"),
         .cortex_m0p => @import("cortex_m/m0plus.zig"),
         .cortex_m3 => @import("cortex_m/m3.zig"),
         .cortex_m33 => @import("cortex_m/m33.zig"),
-        .cortex_4 => @import("cortex_m/m4.zig"),
-    };
+        .cortex_m4 => @import("cortex_m/m4.zig"),
+        .cortex_m7 => @import("cortex_m/m7.zig"),
+    };
+};
+
+pub const utils = switch (cortex_m) {
+    .cortex_m7 => @import("cortex_m/m7_utils.zig"),
+    else => void{},
 };
 
 pub const peripherals = struct {
@@ -249,6 +198,21 @@
         @ptrFromInt(mpu_base)
     else
         @compileError("This chip does not have a MPU.");
+
+    pub const dbg: (if (@hasDecl(core, "DebugRegisters"))
+        *volatile core.DebugRegisters
+    else
+        *volatile anyopaque) = @ptrFromInt(coredebug_base);
+
+    pub const itm: (if (@hasDecl(core, "ITM"))
+        *volatile core.ITM
+    else
+        *volatile anyopaque) = @ptrFromInt(itm_base);
+
+    pub const tpiu: (if (@hasDecl(core, "TPIU"))
+        *volatile core.TPIU
+    else
+        *volatile anyopaque) = @ptrFromInt(tpi_base);
 };
 
 pub const types = struct {
