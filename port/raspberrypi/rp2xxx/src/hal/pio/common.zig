const std = @import("std");
const assert = std.debug.assert;

const microzig = @import("microzig");
<<<<<<< HEAD
const CPU = @import("../cpu.zig").CPU;
=======
const chip = @import("../compatibility.zig").chip;
>>>>>>> 533a26fe

pub const PIO = microzig.chip.types.peripherals.PIO0;
pub const PIO0 = microzig.chip.peripherals.PIO0;
pub const PIO1 = microzig.chip.peripherals.PIO1;

pub const assembler = @import("assembler.zig");
const encoder = @import("assembler/encoder.zig");
const gpio = @import("../gpio.zig");
const hw = @import("../hw.zig");

const Instruction = encoder.Instruction;
pub const Program = assembler.Program;

// global state for keeping track of used things
<<<<<<< HEAD
fn UsedInstructionSpace(cpu: CPU) type {
    switch (cpu) {
        .RP2040 => return struct {
            pub var val = [_]u32{ 0, 0 };
        },
        .RP2350 => return struct {
            pub var val = [_]u32{ 0, 0, 0 };
        },
    }
}
fn ClaimedStateMachines(cpu: CPU) type {
    switch (cpu) {
        .RP2040 => return struct {
            pub var val = [_]u4{ 0, 0 };
        },
        .RP2350 => return struct {
            pub var val = [_]u4{ 0, 0, 0 };
        },
    }
}
=======
var used_instruction_space = switch (chip) {
    .RP2040 => [_]u32{ 0, 0 },
    .RP2350 => [_]u32{ 0, 0, 0 },
};
var claimed_state_machines = switch (chip) {
    .RP2040 => [_]u4{ 0, 0 },
    .RP2350 => [_]u4{ 0, 0, 0 },
};
>>>>>>> 533a26fe

pub const Fifo = enum {
    tx,
    rx,
};

pub const StateMachine = enum(u2) {
    sm0,
    sm1,
    sm2,
    sm3,

    pub const Regs = extern struct {
        clkdiv: @TypeOf(PIO0.SM0_CLKDIV),
        execctrl: @TypeOf(PIO0.SM0_EXECCTRL),
        shiftctrl: @TypeOf(PIO0.SM0_SHIFTCTRL),
        addr: @TypeOf(PIO0.SM0_ADDR),
        instr: @TypeOf(PIO0.SM0_INSTR),
        pinctrl: @TypeOf(PIO0.SM0_PINCTRL),
    };

    comptime {
        assert(@sizeOf([2]Regs) == (4 * 6 * 2));
    }
};

pub const Irq = enum {
    irq0,
    irq1,

    pub const Regs = extern struct {
        enable: @TypeOf(PIO0.IRQ0_INTE),
        force: @TypeOf(PIO0.IRQ0_INTF),
        status: @TypeOf(PIO0.IRQ0_INTS),
    };

    comptime {
        assert(@sizeOf([2]Regs) == (3 * 4 * 2));
    }

    pub const Source = enum {
        rx_not_empty,
        tx_not_full,
        // TODO: determine what this does, is it just a combination of the
        // first two, or is it other things?
        statemachine,
    };
};

pub const ClkDivOptions = struct {
    int: u16 = 1,
    frac: u8 = 0,

    pub fn from_float(div: f32) ClkDivOptions {
        const fixed = @as(u24, @intFromFloat(div * 256));
        return ClkDivOptions{
            .int = @as(u16, @truncate(fixed >> 8)),
            .frac = @as(u8, @truncate(fixed)),
        };
    }
};

pub const ExecOptions = struct {
    jmp_pin: u5 = 0,
    wrap: u5 = 31,
    wrap_target: u5 = 0,
    side_pindir: bool = false,
    side_set_optional: bool = false,
};

pub fn PinMapping(comptime Count: type) type {
    return struct {
        base: u5 = 0,
        count: Count = 0,
    };
}

pub const PinMappingOptions = struct {
    out: PinMapping(u6) = .{},
    set: PinMapping(u3) = .{ .count = 5 },
    side_set: PinMapping(u3) = .{},
    in_base: u5 = 0,
};

pub fn PioImpl(EnumType: type, cpu: CPU) type {
    return struct {
        pub fn get_instruction_memory(self: EnumType) *volatile [32]u32 {
            const regs = self.get_regs();
            return @as(*volatile [32]u32, @ptrCast(&regs.INSTR_MEM0));
        }

        pub fn can_add_program_at_offset(self: EnumType, program: Program, offset: u5) bool {
            if (program.origin) |origin|
                if (origin != offset)
                    return false;

            const used_mask = UsedInstructionSpace(cpu).val[@intFromEnum(self)];
            const program_mask = program.get_mask();

            // We can add the program if the masks don't overlap, if there is
            // overlap the result of a bitwise AND will have a non-zero result
            return (used_mask & program_mask) == 0;
        }

        pub fn find_offset_for_program(self: EnumType, program: Program) !u5 {
            return if (program.origin) |origin|
                if (self.can_add_program_at_offset(program, origin))
                    origin
                else
                    error.NoSpace
            else for (0..(32 - program.instructions.len)) |i| {
                const offset = @as(u5, @intCast(i));
                if (self.can_add_program_at_offset(program, offset))
                    break offset;
            } else error.NoSpace;
        }

        pub fn add_program_at_offset_unlocked(self: EnumType, program: Program, offset: u5) !void {
            if (!self.can_add_program_at_offset(program, offset))
                return error.NoSpace;

            const instruction_memory = self.get_instruction_memory();
            for (program.instructions, offset..) |insn, i|
                instruction_memory[i] = insn;

            const program_mask = program.get_mask();
            UsedInstructionSpace(cpu).val[@intFromEnum(self)] |= program_mask << offset;
        }

        /// Public functions will need to lock independently, so only exposing this function for now
        pub fn add_program(self: EnumType, program: Program) !u5 {
            //const lock = hw.Lock.claim();
            //defer lock.unlock();

            const offset = try self.find_offset_for_program(program);
            try self.add_program_at_offset_unlocked(program, offset);
            return offset;
        }

        pub fn claim_unused_state_machine(self: EnumType) !StateMachine {
            // TODO: const lock = hw.Lock.claim()
            // defer lock.unlock();

            const claimed_mask = ClaimedStateMachines(cpu).val[@intFromEnum(self)];
            return for (0..4) |i| {
                const sm_mask = (@as(u4, 1) << @as(u2, @intCast(i)));
                if (0 == (claimed_mask & sm_mask)) {
                    ClaimedStateMachines(cpu).val[@intFromEnum(self)] |= sm_mask;
                    break @as(StateMachine, @enumFromInt(i));
                }
            } else error.NoSpace;
        }

        pub fn get_sm_regs(self: EnumType, sm: StateMachine) *volatile StateMachine.Regs {
            const pio_regs = self.get_regs();
            // SM0_CLKDIV is the first one, which is why we are taking its address
            const sm_regs = @as(*volatile [4]StateMachine.Regs, @ptrCast(&pio_regs.SM0_CLKDIV));
            return &sm_regs[@intFromEnum(sm)];
        }

        pub fn get_irq_regs(self: EnumType, irq: Irq) *volatile Irq.Regs {
            const pio_regs = self.get_regs();
            const irq_regs = @as(*volatile [2]Irq.Regs, @ptrCast(&pio_regs.IRQ0_INTE));
            return &irq_regs[@intFromEnum(irq)];
        }

        pub fn sm_set_clkdiv(self: EnumType, sm: StateMachine, options: ClkDivOptions) void {
            if (options.int == 0 and options.frac != 0)
                @panic("invalid params");

            const sm_regs = self.get_sm_regs(sm);
            sm_regs.clkdiv.write(.{
                .INT = options.int,
                .FRAC = options.frac,

                .reserved8 = 0,
            });
        }

        pub fn sm_set_exec_options(self: EnumType, sm: StateMachine, options: ExecOptions) void {
            const sm_regs = self.get_sm_regs(sm);
            sm_regs.execctrl.modify(.{
                // NOTE: EXEC_STALLED is RO
                .WRAP_BOTTOM = options.wrap_target,
                .WRAP_TOP = options.wrap,
                .SIDE_PINDIR = @intFromBool(options.side_pindir),
                .SIDE_EN = @intFromBool(options.side_set_optional),
                .JMP_PIN = options.jmp_pin,

                // TODO: plug in rest of the options
                // STATUS_N
                // STATUS_SEL
                // OUT_STICKY
                // INLINE_OUT_EN
                // OUT_EN_SEL
                // EXEC_STALLED
            });
        }
        pub fn sm_set_pin_mappings(self: EnumType, sm: StateMachine, options: PinMappingOptions) void {
            const sm_regs = self.get_sm_regs(sm);
            sm_regs.pinctrl.modify(.{
                .OUT_BASE = options.out.base,
                .OUT_COUNT = options.out.count,

                .SET_BASE = options.set.base,
                .SET_COUNT = options.set.count,

                .SIDESET_BASE = options.side_set.base,
                .SIDESET_COUNT = options.side_set.count,

                .IN_BASE = options.in_base,
            });
        }

        pub fn sm_set_pindir(self: EnumType, sm: StateMachine, base: u5, count: u5, dir: gpio.Direction) void {
            const sm_regs = self.get_sm_regs(sm);
            const reg_pinctrl__copy = sm_regs.pinctrl;
            const reg_execctrl__copy = sm_regs.execctrl;

            for (base..base + count) |pin__number| {
                const pin_config: PinMappingOptions = .{
                    .out = .{
                        .base = 0,
                        .count = 0,
                    },
                    .set = .{
                        .base = @intCast(pin__number),
                        .count = 1,
                    },
                    .side_set = .{
                        .base = 0,
                        .count = 0,
                    },
                    .in_base = 0,
                };
                sm_regs.pinctrl.modify(.{
                    .OUT_BASE = pin_config.out.base,
                    .OUT_COUNT = pin_config.out.count,

                    .SET_BASE = pin_config.set.base,
                    .SET_COUNT = pin_config.set.count,

                    .SIDESET_BASE = pin_config.side_set.base,
                    .SIDESET_COUNT = pin_config.side_set.count,

                    .IN_BASE = pin_config.in_base,
                });
                self.sm_exec(sm, .{
                    .payload = .{
                        .set = .{
                            .data = @intFromEnum(dir),
                            .destination = .pindirs,
                        },
                    },
                    .delay_side_set = 0,
                    .tag = .set,
                });
            }
            sm_regs.pinctrl = reg_pinctrl__copy;
            sm_regs.execctrl = reg_execctrl__copy;
        }

        pub fn sm_set_pin(self: EnumType, sm: StateMachine, base: u5, count: u5, value: u1) void {
            const sm_regs = self.get_sm_regs(sm);
            const reg_pinctrl__copy = sm_regs.pinctrl;
            const reg_execctrl__copy = sm_regs.execctrl;

            for (base..base + count) |pin__number| {
                const pin_config: PinMappingOptions = .{
                    .out = .{
                        .base = 0,
                        .count = 0,
                    },
                    .set = .{
                        .base = @intCast(pin__number),
                        .count = 1,
                    },
                    .side_set = .{
                        .base = 0,
                        .count = 0,
                    },
                    .in_base = 0,
                };
                sm_regs.pinctrl.modify(.{
                    .OUT_BASE = pin_config.out.base,
                    .OUT_COUNT = pin_config.out.count,

                    .SET_BASE = pin_config.set.base,
                    .SET_COUNT = pin_config.set.count,

                    .SIDESET_BASE = pin_config.side_set.base,
                    .SIDESET_COUNT = pin_config.side_set.count,

                    .IN_BASE = pin_config.in_base,
                });
                self.sm_exec(sm, .{
                    .payload = .{
                        .set = .{
                            .data = value,
                            .destination = .pins,
                        },
                    },
                    .delay_side_set = 0,
                    .tag = .set,
                });
            }
            sm_regs.pinctrl = reg_pinctrl__copy;
            sm_regs.execctrl = reg_execctrl__copy;
        }

        pub fn sm_get_rx_fifo(self: EnumType, sm: StateMachine) *volatile u32 {
            const regs = self.get_regs();
            const fifos = @as(*volatile [4]u32, @ptrCast(&regs.RXF0));
            return &fifos[@intFromEnum(sm)];
        }

        pub fn sm_is_rx_fifo_empty(self: EnumType, sm: StateMachine) bool {
            const regs = self.get_regs();
            const rxempty = regs.FSTAT.read().RXEMPTY;
            return (rxempty & (@as(u4, 1) << @intFromEnum(sm))) != 0;
        }

        pub fn sm_blocking_read(self: EnumType, sm: StateMachine) u32 {
            while (self.sm_is_rx_fifo_empty(sm)) {}
            return self.sm_read(sm);
        }

        pub fn sm_read(self: EnumType, sm: StateMachine) u32 {
            const fifo_ptr = self.sm_get_rx_fifo(sm);
            return fifo_ptr.*;
        }

        pub fn sm_is_tx_fifo_full(self: EnumType, sm: StateMachine) bool {
            const regs = self.get_regs();
            const txfull = regs.FSTAT.read().TXFULL;
            return (txfull & (@as(u4, 1) << @intFromEnum(sm))) != 0;
        }

        pub fn sm_get_tx_fifo(self: EnumType, sm: StateMachine) *volatile u32 {
            const regs = self.get_regs();
            const fifos = @as(*volatile [4]u32, @ptrCast(&regs.TXF0));
            return &fifos[@intFromEnum(sm)];
        }

        /// this function writes to the TX FIFO without checking that it's
        /// writable, if it's not then the value is ignored
        pub fn sm_write(self: EnumType, sm: StateMachine, value: u32) void {
            const fifo_ptr = self.sm_get_tx_fifo(sm);
            fifo_ptr.* = value;
        }

        pub fn sm_blocking_write(self: EnumType, sm: StateMachine, value: u32) void {
            while (self.sm_is_tx_fifo_full(sm)) {}

            self.sm_write(sm, value);
        }

        pub fn sm_set_enabled(self: EnumType, sm: StateMachine, enabled: bool) void {
            const regs = self.get_regs();

            var value = regs.CTRL.read();
            if (enabled)
                value.SM_ENABLE |= @as(u4, 1) << @intFromEnum(sm)
            else
                value.SM_ENABLE &= ~(@as(u4, 1) << @intFromEnum(sm));

            regs.CTRL.write(value);
        }

        pub fn sm_clear_debug(self: EnumType, sm: StateMachine) void {
            const regs = self.get_regs();
            const mask: u4 = (@as(u4, 1) << @intFromEnum(sm));

            // write 1 to clear this register
            regs.FDEBUG.modify(.{
                .RXSTALL = mask,
                .RXUNDER = mask,
                .TXOVER = mask,
                .TXSTALL = mask,
            });
        }

        pub fn sm_fifo_level(self: EnumType, sm: StateMachine, fifo: Fifo) u4 {
            const snum = @intFromEnum(sm);
            const offset: u5 = switch (fifo) {
                .tx => 0,
                .rx => 4,
            };

            const regs = self.get_regs();
            const levels = regs.FLEVEL.raw;

            return @as(u4, @truncate(levels >> (@as(u5, 4) * snum) + offset));
        }

        fn interrupt_bit_pos(
            sm: StateMachine,
            source: Irq.Source,
        ) u5 {
            return (@as(u5, 4) * @intFromEnum(source)) + @intFromEnum(sm);
        }
        pub fn sm_clear_interrupt(
            self: EnumType,
            sm: StateMachine,
            irq: Irq,
            source: Irq.Source,
        ) void {
            // TODO: why does the raw interrupt register no have irq1/0?
            _ = irq;
            const regs = self.get_regs();
            regs.IRQ.raw |= @as(u32, 1) << interrupt_bit_pos(sm, source);
        }

        // TODO: be able to disable an interrupt
        pub fn sm_enable_interrupt(
            self: EnumType,
            sm: StateMachine,
            irq: Irq,
            source: Irq.Source,
        ) void {
            const irq_regs = self.get_irq_regs(irq);
            irq_regs.enable.raw |= @as(u32, 1) << interrupt_bit_pos(sm, source);
        }

        pub fn sm_restart(self: EnumType, sm: StateMachine) void {
            const mask: u4 = (@as(u4, 1) << @intFromEnum(sm));
            const regs = self.get_regs();
            regs.CTRL.modify(.{
                .SM_RESTART = mask,
            });
        }

        pub fn sm_clkdiv_restart(self: EnumType, sm: StateMachine) void {
            const mask: u4 = (@as(u4, 1) << @intFromEnum(sm));
            const regs = self.get_regs();
            regs.CTRL.modify(.{
                .CLKDIV_RESTART = mask,
            });
        }

        pub fn sm_init(
            self: EnumType,
            sm: StateMachine,
            initial_pc: u5,
            options: StateMachineInitOptions(cpu),
        ) void {
            // Halt the machine, set some sensible defaults
            self.sm_set_enabled(sm, false);
            self.sm_set_clkdiv(sm, options.clkdiv);
            self.sm_set_exec_options(sm, options.exec);
            self.sm_set_shift_options(sm, options.shift);
            self.sm_set_pin_mappings(sm, options.pin_mappings);

            self.sm_clear_fifos(sm);
            self.sm_clear_debug(sm);

            // Finally, clear some internal SM state
            self.sm_restart(sm);
            self.sm_clkdiv_restart(sm);
            self.sm_exec(sm, Instruction(cpu){
                .tag = .jmp,

                .delay_side_set = 0,
                .payload = .{
                    .jmp = .{
                        .address = initial_pc,
                        .condition = .always,
                    },
                },
            });
        }

        pub fn sm_exec(self: EnumType, sm: StateMachine, instruction: Instruction(cpu)) void {
            const sm_regs = self.get_sm_regs(sm);
            sm_regs.instr.raw = @as(u16, @bitCast(instruction));
        }

        pub fn sm_load_and_start_program(
            self: EnumType,
            sm: StateMachine,
            program: Program,
            options: LoadAndStartProgramOptions(cpu),
        ) !void {
            const expected_side_set_pins = if (program.side_set) |side_set|
                if (side_set.optional)
                    side_set.count + 1
                else
                    side_set.count
            else
                0;

            assert(expected_side_set_pins == options.pin_mappings.side_set.count);

            // TODO: check program settings vs pin mapping
            const offset = try self.add_program(program);
            self.sm_init(sm, offset, .{
                .clkdiv = options.clkdiv,
                .shift = options.shift,
                .pin_mappings = options.pin_mappings,
                .exec = .{
                    .wrap = if (program.wrap) |wrap|
                        wrap
                    else
                        offset + @as(u5, @intCast(program.instructions.len)),

                    .wrap_target = if (program.wrap_target) |wrap_target|
                        wrap_target
                    else
                        offset,

                    .side_pindir = if (program.side_set) |side_set|
                        side_set.pindir
                    else
                        false,

                    .side_set_optional = if (program.side_set) |side_set|
                        side_set.optional
                    else
                        false,

                    .jmp_pin = options.exec.jmp_pin,
                },
            });
        }
    };
}

<<<<<<< HEAD
pub fn ShiftOptions(cpu: CPU) type {
    return switch (cpu) {
        .RP2040 => struct {
            autopush: bool = false,
            autopull: bool = false,
            in_shiftdir: Direction = .right,
            out_shiftdir: Direction = .right,
            /// 0 means full 32-bits
            push_threshold: u5 = 0,
            /// 0 means full 32-bits
            pull_threshold: u5 = 0,
            join_tx: bool = false,
            join_rx: bool = false,

            pub const Direction = enum(u1) {
                left,
                right,
            };
        },
        .RP2350 => struct {
            autopush: bool = false,
            autopull: bool = false,
            in_shiftdir: Direction = .right,
            out_shiftdir: Direction = .right,
            /// 0 means full 32-bits
            push_threshold: u5 = 0,
            /// 0 means full 32-bits
            pull_threshold: u5 = 0,
            join_tx: bool = false,
            join_rx: bool = false,

            fjoin_rx_get: bool = false,
            fjoin_rx_put: bool = false,
            in_count: u5 = 0,

            pub const Direction = enum(u1) {
                left,
                right,
            };
        },
    };
}
=======
pub const ShiftOptions = switch (chip) {
    .RP2040 => struct {
        autopush: bool = false,
        autopull: bool = false,
        in_shiftdir: Direction = .right,
        out_shiftdir: Direction = .right,
        /// 0 means full 32-bits
        push_threshold: u5 = 0,
        /// 0 means full 32-bits
        pull_threshold: u5 = 0,
        join_tx: bool = false,
        join_rx: bool = false,

        pub const Direction = enum(u1) {
            left,
            right,
        };
    },
    .RP2350 => struct {
        autopush: bool = false,
        autopull: bool = false,
        in_shiftdir: Direction = .right,
        out_shiftdir: Direction = .right,
        /// 0 means full 32-bits
        push_threshold: u5 = 0,
        /// 0 means full 32-bits
        pull_threshold: u5 = 0,
        join_tx: bool = false,
        join_rx: bool = false,

        fjoin_rx_get: bool = false,
        fjoin_rx_put: bool = false,
        in_count: u5 = 0,

        pub const Direction = enum(u1) {
            left,
            right,
        };
    },
};
>>>>>>> 533a26fe

pub fn StateMachineInitOptions(cpu: CPU) type {
    return struct {
        clkdiv: ClkDivOptions = .{},
        pin_mappings: PinMappingOptions = .{},
        exec: ExecOptions = .{},
        shift: ShiftOptions(cpu) = .{},
    };
}

pub fn LoadAndStartProgramOptions(cpu: CPU) type {
    return struct {
        clkdiv: ClkDivOptions,
        shift: ShiftOptions(cpu) = .{},
        pin_mappings: PinMappingOptions = .{},
        exec: ExecOptions = .{},
    };
}<|MERGE_RESOLUTION|>--- conflicted
+++ resolved
@@ -2,11 +2,7 @@
 const assert = std.debug.assert;
 
 const microzig = @import("microzig");
-<<<<<<< HEAD
-const CPU = @import("../cpu.zig").CPU;
-=======
-const chip = @import("../compatibility.zig").chip;
->>>>>>> 533a26fe
+const Chip = @import("../chip.zig").Chip;
 
 pub const PIO = microzig.chip.types.peripherals.PIO0;
 pub const PIO0 = microzig.chip.peripherals.PIO0;
@@ -21,9 +17,8 @@
 pub const Program = assembler.Program;
 
 // global state for keeping track of used things
-<<<<<<< HEAD
-fn UsedInstructionSpace(cpu: CPU) type {
-    switch (cpu) {
+fn UsedInstructionSpace(chip: Chip) type {
+    switch (chip) {
         .RP2040 => return struct {
             pub var val = [_]u32{ 0, 0 };
         },
@@ -32,8 +27,8 @@
         },
     }
 }
-fn ClaimedStateMachines(cpu: CPU) type {
-    switch (cpu) {
+fn ClaimedStateMachines(chip: Chip) type {
+    switch (chip) {
         .RP2040 => return struct {
             pub var val = [_]u4{ 0, 0 };
         },
@@ -42,16 +37,6 @@
         },
     }
 }
-=======
-var used_instruction_space = switch (chip) {
-    .RP2040 => [_]u32{ 0, 0 },
-    .RP2350 => [_]u32{ 0, 0, 0 },
-};
-var claimed_state_machines = switch (chip) {
-    .RP2040 => [_]u4{ 0, 0 },
-    .RP2350 => [_]u4{ 0, 0, 0 },
-};
->>>>>>> 533a26fe
 
 pub const Fifo = enum {
     tx,
@@ -136,7 +121,7 @@
     in_base: u5 = 0,
 };
 
-pub fn PioImpl(EnumType: type, cpu: CPU) type {
+pub fn PioImpl(EnumType: type, chip: Chip) type {
     return struct {
         pub fn get_instruction_memory(self: EnumType) *volatile [32]u32 {
             const regs = self.get_regs();
@@ -148,7 +133,7 @@
                 if (origin != offset)
                     return false;
 
-            const used_mask = UsedInstructionSpace(cpu).val[@intFromEnum(self)];
+            const used_mask = UsedInstructionSpace(chip).val[@intFromEnum(self)];
             const program_mask = program.get_mask();
 
             // We can add the program if the masks don't overlap, if there is
@@ -178,7 +163,7 @@
                 instruction_memory[i] = insn;
 
             const program_mask = program.get_mask();
-            UsedInstructionSpace(cpu).val[@intFromEnum(self)] |= program_mask << offset;
+            UsedInstructionSpace(chip).val[@intFromEnum(self)] |= program_mask << offset;
         }
 
         /// Public functions will need to lock independently, so only exposing this function for now
@@ -195,11 +180,11 @@
             // TODO: const lock = hw.Lock.claim()
             // defer lock.unlock();
 
-            const claimed_mask = ClaimedStateMachines(cpu).val[@intFromEnum(self)];
+            const claimed_mask = ClaimedStateMachines(chip).val[@intFromEnum(self)];
             return for (0..4) |i| {
                 const sm_mask = (@as(u4, 1) << @as(u2, @intCast(i)));
                 if (0 == (claimed_mask & sm_mask)) {
-                    ClaimedStateMachines(cpu).val[@intFromEnum(self)] |= sm_mask;
+                    ClaimedStateMachines(chip).val[@intFromEnum(self)] |= sm_mask;
                     break @as(StateMachine, @enumFromInt(i));
                 }
             } else error.NoSpace;
@@ -496,7 +481,7 @@
             self: EnumType,
             sm: StateMachine,
             initial_pc: u5,
-            options: StateMachineInitOptions(cpu),
+            options: StateMachineInitOptions(chip),
         ) void {
             // Halt the machine, set some sensible defaults
             self.sm_set_enabled(sm, false);
@@ -511,7 +496,7 @@
             // Finally, clear some internal SM state
             self.sm_restart(sm);
             self.sm_clkdiv_restart(sm);
-            self.sm_exec(sm, Instruction(cpu){
+            self.sm_exec(sm, Instruction(chip){
                 .tag = .jmp,
 
                 .delay_side_set = 0,
@@ -524,7 +509,7 @@
             });
         }
 
-        pub fn sm_exec(self: EnumType, sm: StateMachine, instruction: Instruction(cpu)) void {
+        pub fn sm_exec(self: EnumType, sm: StateMachine, instruction: Instruction(chip)) void {
             const sm_regs = self.get_sm_regs(sm);
             sm_regs.instr.raw = @as(u16, @bitCast(instruction));
         }
@@ -533,7 +518,7 @@
             self: EnumType,
             sm: StateMachine,
             program: Program,
-            options: LoadAndStartProgramOptions(cpu),
+            options: LoadAndStartProgramOptions(chip),
         ) !void {
             const expected_side_set_pins = if (program.side_set) |side_set|
                 if (side_set.optional)
@@ -579,9 +564,8 @@
     };
 }
 
-<<<<<<< HEAD
-pub fn ShiftOptions(cpu: CPU) type {
-    return switch (cpu) {
+pub fn ShiftOptions(chip: Chip) type {
+    return switch (chip) {
         .RP2040 => struct {
             autopush: bool = false,
             autopull: bool = false,
@@ -622,62 +606,20 @@
         },
     };
 }
-=======
-pub const ShiftOptions = switch (chip) {
-    .RP2040 => struct {
-        autopush: bool = false,
-        autopull: bool = false,
-        in_shiftdir: Direction = .right,
-        out_shiftdir: Direction = .right,
-        /// 0 means full 32-bits
-        push_threshold: u5 = 0,
-        /// 0 means full 32-bits
-        pull_threshold: u5 = 0,
-        join_tx: bool = false,
-        join_rx: bool = false,
-
-        pub const Direction = enum(u1) {
-            left,
-            right,
-        };
-    },
-    .RP2350 => struct {
-        autopush: bool = false,
-        autopull: bool = false,
-        in_shiftdir: Direction = .right,
-        out_shiftdir: Direction = .right,
-        /// 0 means full 32-bits
-        push_threshold: u5 = 0,
-        /// 0 means full 32-bits
-        pull_threshold: u5 = 0,
-        join_tx: bool = false,
-        join_rx: bool = false,
-
-        fjoin_rx_get: bool = false,
-        fjoin_rx_put: bool = false,
-        in_count: u5 = 0,
-
-        pub const Direction = enum(u1) {
-            left,
-            right,
-        };
-    },
-};
->>>>>>> 533a26fe
-
-pub fn StateMachineInitOptions(cpu: CPU) type {
+
+pub fn StateMachineInitOptions(chip: Chip) type {
     return struct {
         clkdiv: ClkDivOptions = .{},
         pin_mappings: PinMappingOptions = .{},
         exec: ExecOptions = .{},
-        shift: ShiftOptions(cpu) = .{},
+        shift: ShiftOptions(chip) = .{},
     };
 }
 
-pub fn LoadAndStartProgramOptions(cpu: CPU) type {
+pub fn LoadAndStartProgramOptions(chip: Chip) type {
     return struct {
         clkdiv: ClkDivOptions,
-        shift: ShiftOptions(cpu) = .{},
+        shift: ShiftOptions(chip) = .{},
         pin_mappings: PinMappingOptions = .{},
         exec: ExecOptions = .{},
     };
