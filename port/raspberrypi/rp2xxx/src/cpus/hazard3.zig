const std = @import("std");
const root = @import("root");
const microzig_options = root.microzig_options;
const microzig = @import("microzig");

pub const Exception = enum(u32) {
    InstructionMisaligned = 0x0,
    InstructionFault = 0x1,
    IllegalInstruction = 0x2,
    Breakpoint = 0x3,
    LoadMisaligned = 0x4,
    LoadFault = 0x5,
    StoreMisaligned = 0x6,
    StoreFault = 0x7,
    UserEnvCall = 0x8,
    MachineEnvCall = 0xb,
};

pub const CoreInterrupt = enum(u32) {
    MachineSoftware = 0x3,
    MachineTimer = 0x7,
    MachineExternal = 0xb,
};

pub const ExternalInterrupt = microzig.utilities.GenerateInterruptEnum(u32);

pub const InterruptOptions = microzig.utilities.GenerateInterruptOptions(&.{
    .{ .InterruptEnum = enum { Exception }, .HandlerFn = fn () callconv(.C) void },
    .{ .InterruptEnum = CoreInterrupt, .HandlerFn = fn () callconv(.C) void },
    .{ .InterruptEnum = ExternalInterrupt, .HandlerFn = fn () callconv(.C) void },
});

pub const interrupt = struct {
    pub fn globally_enabled() bool {
        return csr.mstatus.read().mie == 1;
    }

    pub fn enable_interrupts() void {
        csr.mstatus.set(.{ .mie = 1 });
    }

    pub fn disable_interrupts() void {
        csr.mstatus.clear(.{ .mie = 1 });
    }

    pub fn is_enabled(comptime int: CoreInterrupt) bool {
        return csr.mie.read() & (1 << @intFromEnum(int)) != 0;
    }

    pub fn enable(comptime int: CoreInterrupt) void {
        csr.mie.set(1 << @intFromEnum(int));
    }

    pub fn disable(comptime int: CoreInterrupt) void {
        csr.mie.clear(1 << @intFromEnum(int));
    }

    pub fn is_pending(comptime int: CoreInterrupt) bool {
        return csr.mip.read() & (1 << @intFromEnum(int));
    }

    pub fn set_pending(comptime int: CoreInterrupt) void {
        csr.mip.set(1 << @intFromEnum(int));
    }

    pub fn clear_pending(comptime int: CoreInterrupt) void {
        csr.mip.clear(1 << @intFromEnum(int));
    }

    pub const external = struct {
        pub fn is_enabled(comptime int: ExternalInterrupt) bool {
            const num: u32 = @intFromEnum(int);
            const index: u32 = num / 16;
            const mask: u32 = 1 << (num % 16);
            return csr.xh3irq.meiea.read_set(.{ .index = index }).window & mask != 0;
        }

        pub fn enable(comptime int: ExternalInterrupt) void {
            const num: u32 = @intFromEnum(int);
            const index: u32 = num / 16;
            const mask: u32 = 1 << (num % 16);
            csr.xh3irq.meiea.set(.{
                .index = index,
                .window = mask,
            });
        }

        pub fn disable(comptime int: ExternalInterrupt) void {
            const num: u32 = @intFromEnum(int);
            const index: u32 = num / 16;
            const mask: u32 = 1 << (num % 16);
            csr.xh3irq.meiea.clear(.{
                .index = index,
                .window = mask,
            });
        }

        pub fn is_pending(comptime int: ExternalInterrupt) bool {
            const num: u32 = @intFromEnum(int);
            const index: u32 = num / 16;
            const mask: u32 = 1 << (num % 16);
            return csr.xh3irq.meipa.read_set(.{ .index = index }).window & mask != 0;
        }

        pub fn set_pending(comptime int: ExternalInterrupt) void {
            const num: u32 = @intFromEnum(int);
            const index: u32 = num / 16;
            const mask: u32 = 1 << (num % 16);
            csr.xh3irq.meifa.set(.{ .index = index, .window = mask });
        }

        pub fn clear_pending(comptime int: ExternalInterrupt) void {
            const num: u32 = @intFromEnum(int);
            const index: u32 = num / 16;
            const mask: u32 = 1 << (num % 16);
            csr.xh3irq.meifa.clear(.{ .index = index, .window = mask });
        }

        pub const Priority = enum(u4) {
            pub const highest: Priority = 15;
            pub const lowest: Priority = 0;

            _,
        };

        pub fn set_priority(comptime int: ExternalInterrupt, priority: Priority) void {
            const num: u32 = @intFromEnum(int);
            const index: u32 = num / 4;
            const set_mask: u32 = @as(u16, @intFromEnum(priority)) << (4 * (num % 4));
            const clear_mask: u32 = 0xf << (4 * (num % 4));
            csr.xh3irq.meifa.clear(.{ .index = index, .window = clear_mask });
            csr.xh3irq.meifa.set(.{ .index = index, .window = set_mask });
        }

        pub fn get_priority(comptime int: ExternalInterrupt) Priority {
            const num: u32 = @intFromEnum(int);
            const index: u32 = num / 4;
            const mask: u32 = 0xf << (4 * (num % 4));
            return @enumFromInt((csr.xh3irq.meifa.read_set(.{ .index = index }) & mask) >> (4 * (num % 4)));
        }
    };
};

pub fn wfi() void {
    asm volatile ("wfi");
}

pub fn wfe() void {
    asm volatile ("csrs 0x810, 0x1");
    wfi();
    asm volatile ("csrs 0x810, 0x1");
}

pub const startup_logic = struct {
    extern fn microzig_main() noreturn;

    pub export fn _start() linksection("microzig_flash_start") callconv(.Naked) noreturn {
        asm volatile (
            \\.option push
            \\.option norelax
            \\la gp, __global_pointer$
            \\.option pop
        );

        asm volatile ("mv sp, %[eos]"
            :
            : [eos] "r" (@as(u32, microzig.config.end_of_stack)),
        );

        asm volatile (
            \\la a0, _vector_table
            \\or a0, a0, 1
            \\csrw mtvec, a0
            \\
            \\csrr a0, mhartid // if core 1 gets here (through a miracle), send it back to bootrom
            \\bnez a0, reenter_bootrom
            \\
            \\j _start_c
            \\
            \\reenter_bootrom:
            \\li a0, 0x7dfc
            \\jr a0
        );
    }

    pub export fn _start_c() callconv(.C) noreturn {
        root.initialize_system_memories();

        microzig_main();
    }

    pub export fn _vector_table() align(64) callconv(.Naked) noreturn {
        asm volatile (
            \\j _exception_handler
            \\.word 0
            \\.word 0
            \\j _machine_software_handler
            \\.word 0
            \\.word 0
            \\.word 0
            \\j _machine_timer_handler
            \\.word 0
            \\.word 0
            \\.word 0
            \\j _machine_external_handler
        );
    }

    fn unhandled() callconv(.C) noreturn {
        @panic("unhandled interrupt");
    }

<<<<<<< HEAD
pub fn export_startup_logic() void {
    @export(&startup_logic._start, .{
        .name = "_start",
    });

    @export(&startup_logic._start_c, .{
        .name = "_start_c",
    });
}
=======
    pub export fn _exception_handler() callconv(.Naked) noreturn {
        const handler = microzig_options.interrupts.Exception orelse unhandled;
        @export(handler, .{ .name = "_exception_handler_c" });

        push_interrupt_state();
>>>>>>> b481dd54

        asm volatile ("jal _exception_handler_c");

<<<<<<< HEAD
        comptime {
            @export(&call_inner, .{
                .name = unique_call_inner_export_name,
            });
        }
=======
        pop_interrupt_state();
        asm volatile ("mret");
    }

    pub export fn _machine_software_handler() callconv(.Naked) noreturn {
        const handler = microzig_options.interrupts.MachineSoftware orelse unhandled;
        @export(handler, .{ .name = "_machine_software_handler_c" });
>>>>>>> b481dd54

        push_interrupt_state();

        asm volatile ("jal _machine_software_handler_c");

        pop_interrupt_state();
        asm volatile ("mret");
    }

    pub export fn _machine_timer_handler() callconv(.Naked) noreturn {
        const handler = microzig_options.interrupts.MachineTimer orelse unhandled;
        @export(handler, .{ .name = "_machine_timer_handler_c" });

        push_interrupt_state();

        asm volatile ("jal _machine_timer_handler_c");

        pop_interrupt_state();
        asm volatile ("mret");
    }

    pub export fn _machine_external_handler() callconv(.Naked) noreturn {
        push_interrupt_state();

        if (microzig_options.interrupts.MachineExternal) |handler| {
            @export(handler, .{ .name = "_machine_external_handler_c" });

            asm volatile ("jal _machine_external_handler_c");
        } else {
            _ = struct {
                export const _external_interrupt_table = blk: {
                    const Handler = *const fn () callconv(.C) void;
                    const count = microzig.utilities.max_enum_tag(ExternalInterrupt);
                    var external_interrupt_table: [count]Handler = [1]Handler{unhandled} ** count;

                    for (@typeInfo(ExternalInterrupt).Enum.fields) |field| {
                        if (@field(microzig_options.interrupts, field.name)) |handler| {
                            external_interrupt_table[field.value] = handler;
                        }
                    }

                    break :blk external_interrupt_table;
                };
            };

            asm volatile (
                \\csrrsi a0, 0xbe4, 1
                \\bltz a0, no_more_irqs
                \\
                \\dispatch_irq:
                \\lui a1, %hi(_external_interrupt_table)
                \\add a1, a1, a0
                \\lw a1, %lo(_external_interrupt_table)(a1)
                \\jalr ra, a1
                \\
                \\get_next_irq:
                \\csrr a0, 0xbe4
                \\bgez a0, dispatch_irq
                \\
                \\no_more_irqs:
            );
        }

        pop_interrupt_state();
        asm volatile ("mret");
    }
};

pub fn export_startup_logic() void {
    std.testing.refAllDecls(startup_logic);
}

const registers = [_][]const u8{
    "ra", "t0", "t1", "t2", "t3", "t4", "t5", "t6",
    "a0", "a1", "a2", "a3", "a4", "a5", "a6", "a7",
};

// TODO: maybe this should be relocated somewhere else
inline fn push_interrupt_state() void {
    asm volatile (std.fmt.comptimePrint("addi sp, sp, -{}", .{registers.len * @sizeOf(u32)}));

    inline for (registers, 0..) |reg, i| {
        asm volatile (std.fmt.comptimePrint("sw {s}, 4*{}(sp)", .{ reg, i }));
    }
}

// TODO: maybe this should be relocated somewhere else
inline fn pop_interrupt_state() void {
    inline for (registers, 0..) |reg, i| {
        asm volatile (std.fmt.comptimePrint("lw {s}, 4*{}(sp)", .{ reg, i }));
    }

    asm volatile (std.fmt.comptimePrint("addi sp, sp, {}", .{registers.len * @sizeOf(u32)}));
}

pub const csr = struct {
    // Machine Information Registers
    pub const mvendorid = CSR(0xF11, u32);
    pub const marchid = CSR(0xF12, u32);
    pub const mimpid = CSR(0xF13, u32);
    pub const mhartid = CSR(0xF14, u32);

    pub const mstatus = CSR(0x300, packed struct {
        reserved0: u3,
        mie: u1,
        reserved1: u28,
    });
    pub const misa = CSR(0x301, u32);
    pub const medeleg = CSR(0x302, u32);
    pub const mideleg = CSR(0x303, u32);
    pub const mie = CSR(0x304, u32);
    pub const mtvec = CSR(0x305, packed struct {
        pub const Mode = enum(u2) {
            direct = 0b00,
            vectored = 0b01,
        };

        mode: Mode,
        base: u30,
    });
    pub const mcounteren = CSR(0x306, u32);

    pub const mscratch = CSR(0x340, u32);
    pub const mepc = CSR(0x341, u32);
    pub const mcause = CSR(0x342, u32);
    pub const mtval = CSR(0x343, u32);
    pub const mip = CSR(0x344, u32);

    pub const pmpcfg0 = CSR(0x3A0, u32);
    pub const pmpcfg1 = CSR(0x3A1, u32);
    pub const pmpcfg2 = CSR(0x3A2, u32);
    pub const pmpcfg3 = CSR(0x3A3, u32);

    pub const pmpaddr0 = CSR(0x3B0, u32);
    pub const pmpaddr1 = CSR(0x3B1, u32);
    pub const pmpaddr2 = CSR(0x3B2, u32);
    pub const pmpaddr3 = CSR(0x3B3, u32);
    pub const pmpaddr4 = CSR(0x3B4, u32);
    pub const pmpaddr5 = CSR(0x3B5, u32);
    pub const pmpaddr6 = CSR(0x3B6, u32);
    pub const pmpaddr7 = CSR(0x3B7, u32);
    pub const pmpaddr8 = CSR(0x3B8, u32);
    pub const pmpaddr9 = CSR(0x3B9, u32);
    pub const pmpaddr10 = CSR(0x3BA, u32);
    pub const pmpaddr11 = CSR(0x3BB, u32);
    pub const pmpaddr12 = CSR(0x3BC, u32);
    pub const pmpaddr13 = CSR(0x3BD, u32);
    pub const pmpaddr14 = CSR(0x3BE, u32);
    pub const pmpaddr15 = CSR(0x3BF, u32);

    pub const mcycle = CSR(0xB00, u32);
    pub const minstret = CSR(0xB02, u32);
    pub const mhpmcounter3 = CSR(0xB03, u32);
    pub const mhpmcounter4 = CSR(0xB04, u32);
    pub const mhpmcounter5 = CSR(0xB05, u32);
    pub const mhpmcounter6 = CSR(0xB06, u32);
    pub const mhpmcounter7 = CSR(0xB07, u32);
    pub const mhpmcounter8 = CSR(0xB08, u32);
    pub const mhpmcounter9 = CSR(0xB09, u32);
    pub const mhpmcounter10 = CSR(0xB0A, u32);
    pub const mhpmcounter11 = CSR(0xB0B, u32);
    pub const mhpmcounter12 = CSR(0xB0C, u32);
    pub const mhpmcounter13 = CSR(0xB0D, u32);
    pub const mhpmcounter14 = CSR(0xB0E, u32);
    pub const mhpmcounter15 = CSR(0xB0F, u32);
    pub const mhpmcounter16 = CSR(0xB10, u32);
    pub const mhpmcounter17 = CSR(0xB11, u32);
    pub const mhpmcounter18 = CSR(0xB12, u32);
    pub const mhpmcounter19 = CSR(0xB13, u32);
    pub const mhpmcounter20 = CSR(0xB14, u32);
    pub const mhpmcounter21 = CSR(0xB15, u32);
    pub const mhpmcounter22 = CSR(0xB16, u32);
    pub const mhpmcounter23 = CSR(0xB17, u32);
    pub const mhpmcounter24 = CSR(0xB18, u32);
    pub const mhpmcounter25 = CSR(0xB19, u32);
    pub const mhpmcounter26 = CSR(0xB1A, u32);
    pub const mhpmcounter27 = CSR(0xB1B, u32);
    pub const mhpmcounter28 = CSR(0xB1C, u32);
    pub const mhpmcounter29 = CSR(0xB1D, u32);
    pub const mhpmcounter30 = CSR(0xB1E, u32);
    pub const mhpmcounter31 = CSR(0xB1F, u32);
    pub const mcycleh = CSR(0xB80, u32);
    pub const minstreth = CSR(0xB82, u32);
    pub const mhpmcounter3h = CSR(0xB83, u32);
    pub const mhpmcounter4h = CSR(0xB84, u32);
    pub const mhpmcounter5h = CSR(0xB85, u32);
    pub const mhpmcounter6h = CSR(0xB86, u32);
    pub const mhpmcounter7h = CSR(0xB87, u32);
    pub const mhpmcounter8h = CSR(0xB88, u32);
    pub const mhpmcounter9h = CSR(0xB89, u32);
    pub const mhpmcounter10h = CSR(0xB8A, u32);
    pub const mhpmcounter11h = CSR(0xB8B, u32);
    pub const mhpmcounter12h = CSR(0xB8C, u32);
    pub const mhpmcounter13h = CSR(0xB8D, u32);
    pub const mhpmcounter14h = CSR(0xB8E, u32);
    pub const mhpmcounter15h = CSR(0xB8F, u32);
    pub const mhpmcounter16h = CSR(0xB90, u32);
    pub const mhpmcounter17h = CSR(0xB91, u32);
    pub const mhpmcounter18h = CSR(0xB92, u32);
    pub const mhpmcounter19h = CSR(0xB93, u32);
    pub const mhpmcounter20h = CSR(0xB94, u32);
    pub const mhpmcounter21h = CSR(0xB95, u32);
    pub const mhpmcounter22h = CSR(0xB96, u32);
    pub const mhpmcounter23h = CSR(0xB97, u32);
    pub const mhpmcounter24h = CSR(0xB98, u32);
    pub const mhpmcounter25h = CSR(0xB99, u32);
    pub const mhpmcounter26h = CSR(0xB9A, u32);
    pub const mhpmcounter27h = CSR(0xB9B, u32);
    pub const mhpmcounter28h = CSR(0xB9C, u32);
    pub const mhpmcounter29h = CSR(0xB9D, u32);
    pub const mhpmcounter30h = CSR(0xB9E, u32);
    pub const mhpmcounter31h = CSR(0xB9F, u32);

    pub const mhpmevent3 = CSR(0x323, u32);
    pub const mhpmevent4 = CSR(0x324, u32);
    pub const mhpmevent5 = CSR(0x325, u32);
    pub const mhpmevent6 = CSR(0x326, u32);
    pub const mhpmevent7 = CSR(0x327, u32);
    pub const mhpmevent8 = CSR(0x328, u32);
    pub const mhpmevent9 = CSR(0x329, u32);
    pub const mhpmevent10 = CSR(0x32A, u32);
    pub const mhpmevent11 = CSR(0x32B, u32);
    pub const mhpmevent12 = CSR(0x32C, u32);
    pub const mhpmevent13 = CSR(0x32D, u32);
    pub const mhpmevent14 = CSR(0x32E, u32);
    pub const mhpmevent15 = CSR(0x32F, u32);
    pub const mhpmevent16 = CSR(0x330, u32);
    pub const mhpmevent17 = CSR(0x331, u32);
    pub const mhpmevent18 = CSR(0x332, u32);
    pub const mhpmevent19 = CSR(0x333, u32);
    pub const mhpmevent20 = CSR(0x334, u32);
    pub const mhpmevent21 = CSR(0x335, u32);
    pub const mhpmevent22 = CSR(0x336, u32);
    pub const mhpmevent23 = CSR(0x337, u32);
    pub const mhpmevent24 = CSR(0x338, u32);
    pub const mhpmevent25 = CSR(0x339, u32);
    pub const mhpmevent26 = CSR(0x33A, u32);
    pub const mhpmevent27 = CSR(0x33B, u32);
    pub const mhpmevent28 = CSR(0x33C, u32);
    pub const mhpmevent29 = CSR(0x33D, u32);
    pub const mhpmevent30 = CSR(0x33E, u32);
    pub const mhpmevent31 = CSR(0x33F, u32);

    pub const tselect = CSR(0x7A0, u32);
    pub const tdata1 = CSR(0x7A1, u32);
    pub const tdata2 = CSR(0x7A2, u32);
    pub const tdata3 = CSR(0x7A3, u32);

    pub const dcsr = CSR(0x7B0, u32);
    pub const dpc = CSR(0x7B1, u32);
    pub const dscratch = CSR(0x7B2, u32);

    pub const xh3irq = struct {
        pub const meiea = CSR(0xbe0, packed struct {
            index: u5,
            reserved0: u11,
            window: u16,
        });
        pub const meipa = CSR(0xbe1, packed struct {
            index: u5,
            reserved0: u11,
            window: u16,
        });
        pub const meifa = CSR(0xbe2, packed struct {
            index: u5,
            reserved0: u11,
            window: u16,
        });
        pub const meipra = CSR(0xbe2, packed struct {
            index: u5,
            reserved0: u11,
            window: u16,
        });
    };

    // TODO: maybe this should be relocated somewhere else
    pub fn CSR(addr: u24, T: type) type {
        const size = @bitSizeOf(T);
        if (size != 32)
            @compileError("size must be 32!");
        const ident = std.fmt.comptimePrint("{}", .{addr});

        return struct {
            const Self = @This();

            pub inline fn read_raw() u32 {
                var value: u32 = undefined;
                asm volatile ("csrr %[value], " ++ ident
                    : [value] "+r" (value),
                );
                return value;
            }

            pub inline fn read() T {
                return @bitCast(read_raw());
            }

            pub inline fn write_raw(value: u32) void {
                asm volatile ("csrw " ++ ident ++ ", %[value]"
                    :
                    : [value] "r" (value),
                );
            }

            pub inline fn write(value: T) void {
                write_raw(@bitCast(value));
            }

            pub inline fn modify(modifier: anytype) void {
                switch (@typeInfo(T)) {
                    .Struct => {
                        var value = read();
                        inline for (@typeInfo(@TypeOf(modifier)).Struct.fields) |field| {
                            @field(value, field.name) = @field(modifier, field.name);
                        }
                        write(value);
                    },
                    .Int => write(modifier),
                    else => @compileError("unsupported type"),
                }
            }

            pub inline fn set_raw(bits: u32) void {
                asm volatile ("csrs " ++ ident ++ ", %[bits]"
                    :
                    : [bits] "r" (bits),
                );
            }

            pub inline fn set(fields: anytype) void {
                set_raw(get_bits(fields));
            }

            pub inline fn clear_raw(bits: u32) void {
                asm volatile ("csrc " ++ ident ++ ", %[bits]"
                    :
                    : [bits] "r" (bits),
                );
            }

            pub inline fn clear(fields: anytype) void {
                clear_raw(get_bits(fields));
            }

            pub inline fn read_set_raw(bits: u32) u32 {
                return asm volatile ("csrrs %[value], " ++ ident ++ ", %[bits]"
                    : [value] "r" (-> u32),
                    : [bits] "r" (bits),
                );
            }

            pub inline fn read_set(fields: anytype) T {
                return @bitCast(read_set_raw(get_bits(fields)));
            }

            pub inline fn read_clear_raw(bits: u32) u32 {
                return asm volatile ("csrrc %[value], " ++ ident ++ ", %[bits]"
                    : [value] "r" (-> u32),
                    : [bits] "r" (bits),
                );
            }

            pub inline fn read_clear(fields: anytype) T {
                return @bitCast(read_clear_raw(get_bits(fields)));
            }

            inline fn get_bits(fields: anytype) u32 {
                return switch (@typeInfo(T)) {
                    .Struct => blk: {
                        var bits: T = @bitCast(@as(u32, 0));
                        inline for (@typeInfo(@TypeOf(fields)).Struct.fields) |field| {
                            @field(bits, field.name) = @field(fields, field.name);
                        }
                        break :blk @bitCast(bits);
                    },
                    .Int => fields,
                    else => @compileError("unsupported type"),
                };
            }
        };
    }
};<|MERGE_RESOLUTION|>--- conflicted
+++ resolved
@@ -210,33 +210,14 @@
         @panic("unhandled interrupt");
     }
 
-<<<<<<< HEAD
-pub fn export_startup_logic() void {
-    @export(&startup_logic._start, .{
-        .name = "_start",
-    });
-
-    @export(&startup_logic._start_c, .{
-        .name = "_start_c",
-    });
-}
-=======
     pub export fn _exception_handler() callconv(.Naked) noreturn {
         const handler = microzig_options.interrupts.Exception orelse unhandled;
         @export(handler, .{ .name = "_exception_handler_c" });
 
         push_interrupt_state();
->>>>>>> b481dd54
 
         asm volatile ("jal _exception_handler_c");
 
-<<<<<<< HEAD
-        comptime {
-            @export(&call_inner, .{
-                .name = unique_call_inner_export_name,
-            });
-        }
-=======
         pop_interrupt_state();
         asm volatile ("mret");
     }
@@ -244,7 +225,6 @@
     pub export fn _machine_software_handler() callconv(.Naked) noreturn {
         const handler = microzig_options.interrupts.MachineSoftware orelse unhandled;
         @export(handler, .{ .name = "_machine_software_handler_c" });
->>>>>>> b481dd54
 
         push_interrupt_state();
 
