--- conflicted
+++ resolved
@@ -325,18 +325,6 @@
 }
 
 pub const csr = struct {
-<<<<<<< HEAD
-    // Machine Information Registers
-    pub const mvendorid = CSR(0xF11, u32);
-    pub const marchid = CSR(0xF12, u32);
-    pub const mimpid = CSR(0xF13, u32);
-    pub const mhartid = CSR(0xF14, u32);
-
-    pub const mstatus = CSR(0x300, packed struct {
-        reserved0: u3 = 0,
-        mie: u1,
-        reserved1: u28 = 0,
-=======
     pub const cycle = riscv32_common.csr.cycle;
     pub const instret = riscv32_common.csr.instret;
 
@@ -493,275 +481,32 @@
 
     pub const meiea = Csr(0xbe0, packed struct {
         index: u5,
-        reserved0: u11,
+        reserved0: u11 = 0,
         window: u16,
->>>>>>> 45ce6d55
     });
     pub const meipa = Csr(0xbe1, packed struct {
         index: u5,
-        reserved0: u11,
+        reserved0: u11 = 0,
         window: u16,
     });
-<<<<<<< HEAD
-    pub const mcounteren = CSR(0x306, u32);
-
-    pub const mscratch = CSR(0x340, u32);
-    pub const mepc = CSR(0x341, u32);
-    pub const mcause = CSR(0x342, u32);
-    pub const mtval = CSR(0x343, u32);
-    pub const mip = CSR(0x344, u32);
-
-    pub const pmpcfg0 = CSR(0x3A0, u32);
-    pub const pmpcfg1 = CSR(0x3A1, u32);
-    pub const pmpcfg2 = CSR(0x3A2, u32);
-    pub const pmpcfg3 = CSR(0x3A3, u32);
-
-    pub const pmpaddr0 = CSR(0x3B0, u32);
-    pub const pmpaddr1 = CSR(0x3B1, u32);
-    pub const pmpaddr2 = CSR(0x3B2, u32);
-    pub const pmpaddr3 = CSR(0x3B3, u32);
-    pub const pmpaddr4 = CSR(0x3B4, u32);
-    pub const pmpaddr5 = CSR(0x3B5, u32);
-    pub const pmpaddr6 = CSR(0x3B6, u32);
-    pub const pmpaddr7 = CSR(0x3B7, u32);
-    pub const pmpaddr8 = CSR(0x3B8, u32);
-    pub const pmpaddr9 = CSR(0x3B9, u32);
-    pub const pmpaddr10 = CSR(0x3BA, u32);
-    pub const pmpaddr11 = CSR(0x3BB, u32);
-    pub const pmpaddr12 = CSR(0x3BC, u32);
-    pub const pmpaddr13 = CSR(0x3BD, u32);
-    pub const pmpaddr14 = CSR(0x3BE, u32);
-    pub const pmpaddr15 = CSR(0x3BF, u32);
-
-    pub const mcycle = CSR(0xB00, u32);
-    pub const minstret = CSR(0xB02, u32);
-    pub const mhpmcounter3 = CSR(0xB03, u32);
-    pub const mhpmcounter4 = CSR(0xB04, u32);
-    pub const mhpmcounter5 = CSR(0xB05, u32);
-    pub const mhpmcounter6 = CSR(0xB06, u32);
-    pub const mhpmcounter7 = CSR(0xB07, u32);
-    pub const mhpmcounter8 = CSR(0xB08, u32);
-    pub const mhpmcounter9 = CSR(0xB09, u32);
-    pub const mhpmcounter10 = CSR(0xB0A, u32);
-    pub const mhpmcounter11 = CSR(0xB0B, u32);
-    pub const mhpmcounter12 = CSR(0xB0C, u32);
-    pub const mhpmcounter13 = CSR(0xB0D, u32);
-    pub const mhpmcounter14 = CSR(0xB0E, u32);
-    pub const mhpmcounter15 = CSR(0xB0F, u32);
-    pub const mhpmcounter16 = CSR(0xB10, u32);
-    pub const mhpmcounter17 = CSR(0xB11, u32);
-    pub const mhpmcounter18 = CSR(0xB12, u32);
-    pub const mhpmcounter19 = CSR(0xB13, u32);
-    pub const mhpmcounter20 = CSR(0xB14, u32);
-    pub const mhpmcounter21 = CSR(0xB15, u32);
-    pub const mhpmcounter22 = CSR(0xB16, u32);
-    pub const mhpmcounter23 = CSR(0xB17, u32);
-    pub const mhpmcounter24 = CSR(0xB18, u32);
-    pub const mhpmcounter25 = CSR(0xB19, u32);
-    pub const mhpmcounter26 = CSR(0xB1A, u32);
-    pub const mhpmcounter27 = CSR(0xB1B, u32);
-    pub const mhpmcounter28 = CSR(0xB1C, u32);
-    pub const mhpmcounter29 = CSR(0xB1D, u32);
-    pub const mhpmcounter30 = CSR(0xB1E, u32);
-    pub const mhpmcounter31 = CSR(0xB1F, u32);
-    pub const mcycleh = CSR(0xB80, u32);
-    pub const minstreth = CSR(0xB82, u32);
-    pub const mhpmcounter3h = CSR(0xB83, u32);
-    pub const mhpmcounter4h = CSR(0xB84, u32);
-    pub const mhpmcounter5h = CSR(0xB85, u32);
-    pub const mhpmcounter6h = CSR(0xB86, u32);
-    pub const mhpmcounter7h = CSR(0xB87, u32);
-    pub const mhpmcounter8h = CSR(0xB88, u32);
-    pub const mhpmcounter9h = CSR(0xB89, u32);
-    pub const mhpmcounter10h = CSR(0xB8A, u32);
-    pub const mhpmcounter11h = CSR(0xB8B, u32);
-    pub const mhpmcounter12h = CSR(0xB8C, u32);
-    pub const mhpmcounter13h = CSR(0xB8D, u32);
-    pub const mhpmcounter14h = CSR(0xB8E, u32);
-    pub const mhpmcounter15h = CSR(0xB8F, u32);
-    pub const mhpmcounter16h = CSR(0xB90, u32);
-    pub const mhpmcounter17h = CSR(0xB91, u32);
-    pub const mhpmcounter18h = CSR(0xB92, u32);
-    pub const mhpmcounter19h = CSR(0xB93, u32);
-    pub const mhpmcounter20h = CSR(0xB94, u32);
-    pub const mhpmcounter21h = CSR(0xB95, u32);
-    pub const mhpmcounter22h = CSR(0xB96, u32);
-    pub const mhpmcounter23h = CSR(0xB97, u32);
-    pub const mhpmcounter24h = CSR(0xB98, u32);
-    pub const mhpmcounter25h = CSR(0xB99, u32);
-    pub const mhpmcounter26h = CSR(0xB9A, u32);
-    pub const mhpmcounter27h = CSR(0xB9B, u32);
-    pub const mhpmcounter28h = CSR(0xB9C, u32);
-    pub const mhpmcounter29h = CSR(0xB9D, u32);
-    pub const mhpmcounter30h = CSR(0xB9E, u32);
-    pub const mhpmcounter31h = CSR(0xB9F, u32);
-
-    pub const mhpmevent3 = CSR(0x323, u32);
-    pub const mhpmevent4 = CSR(0x324, u32);
-    pub const mhpmevent5 = CSR(0x325, u32);
-    pub const mhpmevent6 = CSR(0x326, u32);
-    pub const mhpmevent7 = CSR(0x327, u32);
-    pub const mhpmevent8 = CSR(0x328, u32);
-    pub const mhpmevent9 = CSR(0x329, u32);
-    pub const mhpmevent10 = CSR(0x32A, u32);
-    pub const mhpmevent11 = CSR(0x32B, u32);
-    pub const mhpmevent12 = CSR(0x32C, u32);
-    pub const mhpmevent13 = CSR(0x32D, u32);
-    pub const mhpmevent14 = CSR(0x32E, u32);
-    pub const mhpmevent15 = CSR(0x32F, u32);
-    pub const mhpmevent16 = CSR(0x330, u32);
-    pub const mhpmevent17 = CSR(0x331, u32);
-    pub const mhpmevent18 = CSR(0x332, u32);
-    pub const mhpmevent19 = CSR(0x333, u32);
-    pub const mhpmevent20 = CSR(0x334, u32);
-    pub const mhpmevent21 = CSR(0x335, u32);
-    pub const mhpmevent22 = CSR(0x336, u32);
-    pub const mhpmevent23 = CSR(0x337, u32);
-    pub const mhpmevent24 = CSR(0x338, u32);
-    pub const mhpmevent25 = CSR(0x339, u32);
-    pub const mhpmevent26 = CSR(0x33A, u32);
-    pub const mhpmevent27 = CSR(0x33B, u32);
-    pub const mhpmevent28 = CSR(0x33C, u32);
-    pub const mhpmevent29 = CSR(0x33D, u32);
-    pub const mhpmevent30 = CSR(0x33E, u32);
-    pub const mhpmevent31 = CSR(0x33F, u32);
-
-    pub const tselect = CSR(0x7A0, u32);
-    pub const tdata1 = CSR(0x7A1, u32);
-    pub const tdata2 = CSR(0x7A2, u32);
-    pub const tdata3 = CSR(0x7A3, u32);
-
-    pub const dcsr = CSR(0x7B0, u32);
-    pub const dpc = CSR(0x7B1, u32);
-    pub const dscratch = CSR(0x7B2, u32);
-
-    pub const xh3irq = struct {
-        pub const meiea = CSR(0xbe0, packed struct {
-            index: u5,
-            reserved0: u11 = 0,
-            window: u16,
-        });
-        pub const meipa = CSR(0xbe1, packed struct {
-            index: u5,
-            reserved0: u11 = 0,
-            window: u16,
-        });
-        pub const meifa = CSR(0xbe2, packed struct {
-            index: u5,
-            reserved0: u11 = 0,
-            window: u16,
-        });
-        pub const meipra = CSR(0xbe3, packed struct {
-            index: u5,
-            reserved0: u11 = 0,
-            window: u16,
-        });
-        pub const meinext = CSR(0xbe4, packed struct {
-            update: u1,
-            reserved0: u1 = 0,
-            irq: u9,
-            reserved1: u20 = 0,
-            noirq: u1,
-        });
-    };
-
-    // TODO: maybe this should be relocated somewhere else
-    pub fn CSR(addr: u24, T: type) type {
-        const size = @bitSizeOf(T);
-        if (size != 32)
-            @compileError("size must be 32!");
-        const ident = std.fmt.comptimePrint("{}", .{addr});
-
-        return struct {
-            const Self = @This();
-
-            pub inline fn read_raw() u32 {
-                return asm volatile ("csrr %[value], " ++ ident
-                    : [value] "=r" (-> u32),
-                );
-            }
-
-            pub inline fn read() T {
-                return @bitCast(read_raw());
-            }
-
-            pub inline fn write_raw(value: u32) void {
-                asm volatile ("csrw " ++ ident ++ ", %[value]"
-                    :
-                    : [value] "r" (value),
-                );
-            }
-
-            pub inline fn write(value: T) void {
-                write_raw(@bitCast(value));
-            }
-
-            pub inline fn modify(modifier: anytype) void {
-                switch (@typeInfo(T)) {
-                    .@"struct" => {
-                        var value = read();
-                        inline for (@typeInfo(@TypeOf(modifier)).Struct.fields) |field| {
-                            @field(value, field.name) = @field(modifier, field.name);
-                        }
-                        write(value);
-                    },
-                    .int => write(modifier),
-                    else => @compileError("unsupported type"),
-                }
-            }
-
-            pub inline fn set_raw(bits: u32) void {
-                asm volatile ("csrs " ++ ident ++ ", %[bits]"
-                    :
-                    : [bits] "r" (bits),
-                );
-            }
-
-            pub inline fn set(fields: anytype) void {
-                set_raw(get_bits(fields));
-            }
-
-            pub inline fn clear_raw(bits: u32) void {
-                asm volatile ("csrc " ++ ident ++ ", %[bits]"
-                    :
-                    : [bits] "r" (bits),
-                );
-            }
-
-            pub inline fn clear(fields: anytype) void {
-                clear_raw(get_bits(fields));
-            }
-
-            pub inline fn read_set_raw(bits: u32) u32 {
-                return asm volatile ("csrrs %[value], " ++ ident ++ ", %[bits]"
-                    : [value] "=r" (-> u32),
-                    : [bits] "r" (bits),
-                );
-            }
-
-            pub inline fn read_set(fields: anytype) T {
-                return @bitCast(read_set_raw(get_bits(fields)));
-            }
-=======
     pub const meifa = Csr(0xbe2, packed struct {
         index: u5,
-        reserved0: u11,
+        reserved0: u11 = 0,
         window: u16,
     });
     pub const meipra = Csr(0xbe3, packed struct {
         index: u5,
-        reserved0: u11,
+        reserved0: u11 = 0,
         window: u16,
     });
     pub const meinext = Csr(0xbe4, packed struct {
         update: u1,
-        reserved0: u1,
+        reserved0: u1 = 0,
         irq: u9,
-        reserved1: u20,
+        reserved1: u20 = 0,
         noirq: u1,
     });
     pub const meicontext = Csr(0xbe5, u32);
->>>>>>> 45ce6d55
 
     pub const pmpcfgm0 = Csr(0xbd0, u32);
 
