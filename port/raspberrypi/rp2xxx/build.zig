const std = @import("std");
const microzig = @import("microzig/build-internals");

const Self = @This();

chips: struct {
    rp2040: *const microzig.Target,
    rp2350_arm: *const microzig.Target,
    rp2350_riscv: *const microzig.Target,
},

boards: struct {
    raspberrypi: struct {
        pico: *const microzig.Target,
        pico2_arm: *const microzig.Target,
        pico2_riscv: *const microzig.Target,
    },
    waveshare: struct {
        rp2040_plus_4m: *const microzig.Target,
        rp2040_plus_16m: *const microzig.Target,
        rp2040_eth: *const microzig.Target,
        rp2040_matrix: *const microzig.Target,
    },
},

pub fn init(dep: *std.Build.Dependency) Self {
    const b = dep.builder;

    const hal: microzig.HardwareAbstractionLayer = .{
        .root_source_file = b.path("src/hal.zig"),
    };

    const chip_rp2040: microzig.Target = .{
        .dep = dep,
        .preferred_binary_format = .{ .uf2 = .RP2040 },
        .chip = .{
            .name = "RP2040",
            .cpu = std.Target.Query{
                .cpu_arch = .thumb,
                .cpu_model = .{ .explicit = &std.Target.arm.cpu.cortex_m0plus },
                .os_tag = .freestanding,
                .abi = .eabi,
            },
            .register_definition = .{ .svd = b.path("src/chips/rp2040.svd") },
            .memory_regions = &.{
                .{ .kind = .flash, .offset = 0x10000100, .length = (2048 * 1024) - 256 },
                .{ .kind = .flash, .offset = 0x10000000, .length = 256 },
                .{ .kind = .ram, .offset = 0x20000000, .length = 256 * 1024 },
            },
            .patches = @import("patches/rp2040.zig").patches,
        },
        .hal = hal,
        .linker_script = b.path("rp2040.ld"),
    };

    const chip_rp2350_arm: microzig.Target = .{
        .dep = dep,
        .preferred_binary_format = .{ .uf2 = .RP2350_ARM_S },
        .chip = .{
            .name = "RP2350",
            .cpu = std.Target.Query{
                .cpu_arch = .thumb,
                .cpu_model = .{ .explicit = &std.Target.arm.cpu.cortex_m33 },
                .os_tag = .freestanding,
                .abi = .eabihf,
            },
            .register_definition = .{ .svd = b.path("src/chips/rp2350.svd") },
            .memory_regions = &.{
                .{ .kind = .flash, .offset = 0x10000000, .length = 2048 * 1024 },
                .{ .kind = .ram, .offset = 0x20000000, .length = 256 * 1024 },
            },
            .patches = @import("patches/rp2350_arm.zig").patches,
        },
        .hal = hal,
        .linker_script = b.path("rp2350_arm.ld"),
    };

    const chip_rp2350_riscv: microzig.Target = .{
        .dep = dep,
        .preferred_binary_format = .{ .uf2 = .RP2350_RISC_V },
        .chip = .{
            .name = "RP2350",
            .cpu = std.Target.Query{
                .cpu_arch = .riscv32,
                .cpu_model = .{ .explicit = &std.Target.riscv.cpu.generic_rv32 },
                .cpu_features_add = std.Target.riscv.featureSet(&.{
                    std.Target.riscv.Feature.a,
                    std.Target.riscv.Feature.m,
                    std.Target.riscv.Feature.c,
                    std.Target.riscv.Feature.zba,
                    std.Target.riscv.Feature.zbb,
                    std.Target.riscv.Feature.zbs,
                    std.Target.riscv.Feature.zcb,
                    std.Target.riscv.Feature.zcmp,
                    std.Target.riscv.Feature.zbkb,
                    std.Target.riscv.Feature.zifencei,
                }),
                .os_tag = .freestanding,
                .abi = .eabi,
            },
            .cpu_module_file = b.path("src/cpus/hazard3.zig"),
            .register_definition = .{ .svd = b.path("src/chips/rp2350.svd") },
            .memory_regions = &.{
                .{ .kind = .flash, .offset = 0x10000100, .length = (2048 * 1024) - 256 },
                .{ .kind = .flash, .offset = 0x10000000, .length = 256 },
                .{ .kind = .ram, .offset = 0x20000000, .length = 256 * 1024 },
            },
<<<<<<< HEAD
            .patches = @import("patches/rp2350_riscv.zig").patches,
=======
            .patches = @import("patches/rp2350.zig").patches ++ [_]microzig.Patch{
                .{
                    .override_arch = .{
                        .device_name = "RP2350",
                        .arch = .hazard3,
                    },
                },
            },
>>>>>>> acaf93b4
        },
        .hal = hal,
        .linker_script = b.path("rp2350_riscv.ld"),
    };

    const bootrom_rp2040 = get_bootrom(b, chip_rp2040.chip, .w25q080);
    const rp2040_bootrom_imports = b.allocator.dupe(std.Build.Module.Import, &.{
        .{ .name = "bootloader", .module = b.createModule(.{ .root_source_file = bootrom_rp2040 }) },
    }) catch @panic("out of memory");

    return .{
        .chips = .{
            .rp2040 = chip_rp2040.derive(.{}),
            .rp2350_arm = chip_rp2350_arm.derive(.{}),
            .rp2350_riscv = chip_rp2350_riscv.derive(.{}),
        },
        .boards = .{
            .raspberrypi = .{
                .pico = chip_rp2040.derive(.{
                    .board = .{
                        .name = "RaspberryPi Pico",
                        .url = "https://www.raspberrypi.com/products/raspberry-pi-pico/",
                        .root_source_file = b.path("src/boards/raspberry_pi_pico.zig"),
                        .imports = rp2040_bootrom_imports,
                    },
                }),
                .pico2_arm = chip_rp2350_arm.derive(.{
                    .board = .{
                        .name = "RaspberryPi Pico 2",
                        .url = "https://www.raspberrypi.com/products/raspberry-pi-pico2/",
                        .root_source_file = b.path("src/boards/raspberry_pi_pico2.zig"),
                    },
                }),
                .pico2_riscv = chip_rp2350_riscv.derive(.{
                    .board = .{
                        .name = "RaspberryPi Pico 2",
                        .url = "https://www.raspberrypi.com/products/raspberry-pi-pico2/",
                        .root_source_file = b.path("src/boards/raspberry_pi_pico2.zig"),
                    },
                }),
            },
            .waveshare = .{
                .rp2040_plus_4m = chip_rp2040.derive(.{
                    .board = .{
                        .name = "Waveshare RP2040-Plus (4M Flash)",
                        .url = "https://www.waveshare.com/rp2040-plus.htm",
                        .root_source_file = b.path("src/boards/waveshare_rp2040_plus_4m.zig"),
                        .imports = rp2040_bootrom_imports,
                    },
                }),
                .rp2040_plus_16m = chip_rp2040.derive(.{
                    .board = .{
                        .name = "Waveshare RP2040-Plus (16M Flash)",
                        .url = "https://www.waveshare.com/rp2040-plus.htm",
                        .root_source_file = b.path("src/boards/waveshare_rp2040_plus_16m.zig"),
                        .imports = rp2040_bootrom_imports,
                    },
                }),
                .rp2040_eth = chip_rp2040.derive(.{
                    .board = .{
                        .name = "Waveshare RP2040-ETH Mini",
                        .url = "https://www.waveshare.com/rp2040-eth.htm",
                        .root_source_file = b.path("src/boards/waveshare_rp2040_eth.zig"),
                        .imports = rp2040_bootrom_imports,
                    },
                }),
                .rp2040_matrix = chip_rp2040.derive(.{
                    .board = .{
                        .name = "Waveshare RP2040-Matrix",
                        .url = "https://www.waveshare.com/rp2040-matrix.htm",
                        .root_source_file = b.path("src/boards/waveshare_rp2040_matrix.zig"),
                        .imports = rp2040_bootrom_imports,
                    },
                }),
            },
        },
    };
}

pub fn build(b: *std.Build) !void {
    // TODO: construct all bootroms here and expose them via lazy paths: requires zig 0.14

    const optimize = b.standardOptimizeOption(.{});

    const unit_tests = b.addTest(.{
        .root_source_file = b.path("src/hal.zig"),
        .optimize = optimize,
    });
    unit_tests.addIncludePath(b.path("src/hal/pio/assembler"));

    const unit_tests_run = b.addRunArtifact(unit_tests);
    const test_step = b.step("test", "Run platform agnostic unit tests");
    test_step.dependOn(&unit_tests_run.step);
}

const BootROM = union(enum) {
    at25sf128a,
    generic_03h,
    is25lp080,
    w25q080,
    w25x10cl,

    // Use the old stage2 bootloader vendored with MicroZig till 2023-09-13
    legacy,
};

fn get_bootrom(b: *std.Build, chip: microzig.Chip, rom: BootROM) std.Build.LazyPath {
    var target = chip.cpu;
    target.abi = .eabi;

    const rom_exe = b.addExecutable(.{
        .name = b.fmt("stage2-{s}", .{@tagName(rom)}),
        .optimize = .ReleaseSmall,
        .target = b.resolveTargetQuery(target),
        .root_source_file = null,
    });

    //rom_exe.linkage = .static;
    rom_exe.build_id = .none;
    rom_exe.setLinkerScript(b.path(b.fmt("src/bootroms/{s}/shared/stage2.ld", .{chip.name})));
    rom_exe.addAssemblyFile(b.path(b.fmt("src/bootroms/{s}/{s}.S", .{ chip.name, @tagName(rom) })));
    rom_exe.entry = .{ .symbol_name = "_stage2_boot" };

    const rom_objcopy = b.addObjCopy(rom_exe.getEmittedBin(), .{
        .basename = b.fmt("{s}.bin", .{@tagName(rom)}),
        .format = .bin,
    });

    return rom_objcopy.getOutput();
}<|MERGE_RESOLUTION|>--- conflicted
+++ resolved
@@ -105,9 +105,6 @@
                 .{ .kind = .flash, .offset = 0x10000000, .length = 256 },
                 .{ .kind = .ram, .offset = 0x20000000, .length = 256 * 1024 },
             },
-<<<<<<< HEAD
-            .patches = @import("patches/rp2350_riscv.zig").patches,
-=======
             .patches = @import("patches/rp2350.zig").patches ++ [_]microzig.Patch{
                 .{
                     .override_arch = .{
@@ -116,7 +113,6 @@
                     },
                 },
             },
->>>>>>> acaf93b4
         },
         .hal = hal,
         .linker_script = b.path("rp2350_riscv.ld"),
