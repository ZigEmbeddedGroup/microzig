--- conflicted
+++ resolved
@@ -487,72 +487,6 @@
             core_to_cpu.get(core.name).?,
         });
 
-<<<<<<< HEAD
-        {
-            var chip_memory = try std.ArrayList(ChipFile.Memory).initCapacity(allocator, chip_file.memory.len);
-            defer chip_memory.deinit();
-
-            // Some flash bank regions are not merged so we better do that.
-            // Flash memory names are formated as: BANK_{id}_REGION_{id}.
-
-            if (chip_file.memory.len == 0) break;
-
-            var flash_bank: ?ChipFile.Memory = null;
-            for (chip_file.memory) |memory| {
-                if (memory.kind == .flash) {
-                    var part_iter = std.mem.splitBackwards(u8, memory.name, "_");
-
-                    // Ignore the region id.
-                    _ = part_iter.next() orelse return error.InvalidMemoryName;
-
-                    // Ignore 'REGION'.
-                    _ = part_iter.next() orelse return error.InvalidMemoryName;
-
-                    if (part_iter.rest().len > 0) {
-                        // If there are two underscores then a bank is split into regions.
-                        // The rest is equal to BANK_{id}.
-                        const core_ident = part_iter.rest();
-
-                        if (flash_bank) |*bank| {
-                            // Are we in the same bank? Then make it bigger.
-                            if (std.mem.startsWith(u8, bank.name, core_ident)) {
-                                // Assert regions are adjacent.
-                                std.debug.assert(bank.address + bank.size == memory.address);
-                                bank.size += memory.size;
-
-                                continue;
-                            }
-                        } else {
-                            // This is the beggining of a bank with regions.
-                            flash_bank = memory;
-                            flash_bank.?.name = core_ident;
-
-                            continue;
-                        }
-                    }
-                }
-
-                if (flash_bank) |bank| {
-                    chip_memory.appendAssumeCapacity(bank);
-                    flash_bank = null;
-                }
-                chip_memory.appendAssumeCapacity(memory);
-            }
-
-            if (flash_bank) |bank| {
-                chip_memory.appendAssumeCapacity(bank);
-            }
-
-            for (chip_memory.items) |memory| {
-                try writer.print(
-                    \\            .{{ .offset = 0x{X}, .length = 0x{X}, .kind = .{s} }},
-                    \\
-                , .{ memory.address, memory.size, switch (memory.kind) {
-                    .flash => "flash",
-                    .ram => "ram",
-                } });
-            }
-=======
         if (with_fpu) {
             try writer.print(
                 \\                .cpu_features_add = std.Target.arm.featureSet(&.{{.{s}}}),
@@ -578,15 +512,70 @@
             \\
         );
 
-        for (chip_file.memory) |memory| {
-            try writer.print(
-                \\                .{{ .offset = 0x{X}, .length = 0x{X}, .kind = .{s} }},
-                \\
-            , .{ memory.address, memory.size, switch (memory.kind) {
-                .flash => "flash",
-                .ram => "ram",
-            } });
->>>>>>> 62734a73
+        {
+            var chip_memory = try std.ArrayList(ChipFile.Memory).initCapacity(allocator, chip_file.memory.len);
+            defer chip_memory.deinit();
+
+            // Some flash bank regions are not merged so we better do that.
+            // Flash memory names are formated as: BANK_{id}_REGION_{id}.
+
+            if (chip_file.memory.len == 0) break;
+
+            var flash_bank: ?ChipFile.Memory = null;
+            for (chip_file.memory) |memory| {
+                if (memory.kind == .flash) {
+                    var part_iter = std.mem.splitBackwards(u8, memory.name, "_");
+
+                    // Ignore the region id.
+                    _ = part_iter.next() orelse return error.InvalidMemoryName;
+
+                    // Ignore 'REGION'.
+                    _ = part_iter.next() orelse return error.InvalidMemoryName;
+
+                    if (part_iter.rest().len > 0) {
+                        // If there are two underscores then a bank is split into regions.
+                        // The rest is equal to BANK_{id}.
+                        const core_ident = part_iter.rest();
+
+                        if (flash_bank) |*bank| {
+                            // Are we in the same bank? Then make it bigger.
+                            if (std.mem.startsWith(u8, bank.name, core_ident)) {
+                                // Assert regions are adjacent.
+                                std.debug.assert(bank.address + bank.size == memory.address);
+                                bank.size += memory.size;
+
+                                continue;
+                            }
+                        } else {
+                            // This is the beggining of a bank with regions.
+                            flash_bank = memory;
+                            flash_bank.?.name = core_ident;
+
+                            continue;
+                        }
+                    }
+                }
+
+                if (flash_bank) |bank| {
+                    chip_memory.appendAssumeCapacity(bank);
+                    flash_bank = null;
+                }
+                chip_memory.appendAssumeCapacity(memory);
+            }
+
+            if (flash_bank) |bank| {
+                chip_memory.appendAssumeCapacity(bank);
+            }
+
+            for (chip_memory.items) |memory| {
+                try writer.print(
+                    \\                .{{ .offset = 0x{X}, .length = 0x{X}, .kind = .{s} }},
+                    \\
+                , .{ memory.address, memory.size, switch (memory.kind) {
+                    .flash => "flash",
+                    .ram => "ram",
+                } });
+            }
         }
 
         try writer.writeAll(
