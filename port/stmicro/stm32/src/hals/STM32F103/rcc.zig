//NOTE: this file is only valid for densities: Low, Medium, High, and XL. Connectivity line devices are not supported in this version.
//TODO: Add support for 105/107
const std = @import("std");
const microzig = @import("microzig");

const find_clocktree = @import("util.zig").find_clock_tree;
const ClockTree = find_clocktree(microzig.config.chip_name);

//expose only the configuration structs
pub const Config = ClockTree.Config;
pub const ConfigWithRef = ClockTree.ConfigWithRef;

const flash_v1 = microzig.chip.types.peripherals.flash_f1;
const flash = microzig.chip.peripherals.FLASH;
const PLLMUL = microzig.chip.types.peripherals.rcc_f1.PLLMUL;
const PLLSRC = microzig.chip.types.peripherals.rcc_f1.PLLSRC;
const PLLXTPRE = microzig.chip.types.peripherals.rcc_f1.PLLXTPRE;
const PRE = microzig.chip.types.peripherals.rcc_f1.PPRE;
const HPRE = microzig.chip.types.peripherals.rcc_f1.HPRE;
const ADCPRE = microzig.chip.types.peripherals.rcc_f1.ADCPRE;
const USBPRE = microzig.chip.types.peripherals.rcc_f1.USBPRE;
const RTCSEL = microzig.chip.types.peripherals.rcc_f1.RTCSEL;
const MCOSEL = microzig.chip.types.peripherals.rcc_f1.MCOSEL;
const SW = microzig.chip.types.peripherals.rcc_f1.SW;
const rcc = microzig.chip.peripherals.RCC;

const ClockInitError = error{
    HSETimeout,
    LSETimeout,
};

const RccPeriferals = enum {
    DMA1,
    DMA2,
    SRAM,
    FLASH,
    CRC,
    FSMC, //F103xE
    SDIO, //F103xC/D/E

    // APB2ENR (APB2 peripherals)
    AFIO,
    GPIOA,
    GPIOB,
    GPIOC,
    GPIOD,
    GPIOE,
    GPIOF, //F103xE
    GPIOG, //F103xE
    ADC1,
    ADC2,
    TIM1,
    SPI1,
    USART1,

    // APB1ENR (APB1 peripherals)
    TIM2,
    TIM3,
    TIM4,
    TIM5, //F103xE
    TIM6, //F103xE
    TIM7, //F103xE
    WWDG,
    SPI2,
    SPI3, //F103xD/E
    USART2,
    USART3,
    UART4, //F103xC/D/E
    UART5, //F103xC/D/E
    I2C1,
    I2C2,
    USB,
    CAN,
    BKP,
    PWR,
    DAC, //F103xE
};

pub const ResetReason = enum {
    low_power,
    window_watchdog,
    independent_watchdog,
    POR_or_PDR,
    NRST,
};

<<<<<<< HEAD
=======
pub const ClockOutputs = struct {
    //system clock
    SYS: u32 = 0,

    //Bus Clocks
    AHB: u32 = 0,
    APB1: u32 = 0,
    APB2: u32 = 0,

    //Peripheral clocks
    FSMC: u32 = 0,
    SDIO: u32 = 0,
    TimAPB1: u32 = 0,
    TimAPB2: u32 = 0,
    ADC: u32 = 0,
    USB: u32 = 0,
};

//default clock config
var corrent_clocks: ClockOutputs = validate_clocks(.{});

//NOTE: procedural style or loop through all elements of the struct?
>>>>>>> 0ed66b32
/// Configures the system clocks
/// NOTE: to configure the backup domain clocks (RTC) it is necessary to enable it through the power
/// register before configuring the clocks
pub fn clock_init(comptime config: ClockTree.Config) ClockInitError!void {
    const clck = comptime validate_clocks(config);

    set_flash(clck.SYS);

    //rest all clock configs
    secure_enable();
    if (config.HSICalibrationValue) |val| {
        config_HSI(@intFromEnum(val));
    }

    try config_PLL(config);
    config_peripherals(config);
    try config_RTC(config);
    try config_system_clock(config);
    config_MCO(config);
    corrent_clocks = clck;
}

//check clocks and return all used outputs
fn validate_clocks(comptime config: ClockTree.Config) ClockOutputs {
    const tree_values = ClockTree.ClockTree.init_comptime(config);
    var outputs: ClockOutputs = .{};

    //checks if the clocks of the used peripherals are valid
    outputs.SYS = @intFromFloat(tree_values.SysCLKOutput.get_comptime());

    outputs.AHB = @intFromFloat(tree_values.AHBOutput.get_comptime());
    outputs.APB1 = @intFromFloat(tree_values.APB1Output.get_comptime());
    outputs.APB2 = @intFromFloat(tree_values.APB2Output.get_comptime());
    outputs.TimAPB1 = @intFromFloat(tree_values.TimPrescOut1.get_comptime());
    outputs.TimAPB2 = @intFromFloat(tree_values.TimPrescOut2.get_comptime());

    if (config.MCOMult) |_| {
        _ = tree_values.MCOoutput.get_comptime();
    }

    if (config.USBPrescaler) |_| {
        outputs.USB = @intFromFloat(tree_values.USBoutput.get_comptime());
        if (config.PLLSource) |src| {
            if (src == .RCC_PLLSOURCE_HSI_DIV2) {
                @compileError("USB clock is not stable when PLL source is HSI");
            }
        }
    }

    if (config.ADCprescaler) |_| {
        outputs.ADC = @intFromFloat(tree_values.ADCoutput.get_comptime());
    }

    return outputs;
}

fn set_flash(clock: u32) void {
    if (clock <= 24_000_000) {
        flash.ACR.modify(.{
            .LATENCY = flash_v1.LATENCY.WS0,
            .PRFTBE = 0,
        });
    } else if (clock <= 48_000_000) {
        flash.ACR.modify(.{
            .LATENCY = flash_v1.LATENCY.WS1,
            .PRFTBE = 1,
        });
    } else {
        flash.ACR.modify(.{
            .LATENCY = flash_v1.LATENCY.WS2,
            .PRFTBE = 1,
        });
    }
}

//force HSI Clock and clear any clock configs
fn secure_enable() void {
    rcc.CR.modify(.{ .HSION = 1 });
    while (rcc.CR.read().HSIRDY != 1) {
        asm volatile ("" ::: "memory");
    }

    rcc.BDCR.raw = 0;
    rcc.CFGR.raw = 0;
    while (rcc.CFGR.read().SWS != .HSI) {
        asm volatile ("" ::: "memory");
    }

    rcc.CR.modify(.{
        .PLLON = 0,
        .HSEBYP = 0,
        .HSEON = 0,
        .CSSON = 0,
    });
}

fn config_HSI(value: usize) void {
    //secure_enable has already started the HSE
    const trim: u5 = @truncate(value);
    rcc.CR.modify(.{ .HSITRIM = trim });

    //wait for the HSI to stabilize
    for (0..16) |_| {
        asm volatile ("" ::: "memory");
    }
}

fn config_LSI() void {
    rcc.CSR.modify(.{ .LSION = 1 });
    while (rcc.CSR.read().LSIRDY == 0) {
        asm volatile ("" ::: "memory");
    }
}

fn config_HSE(comptime config: ClockTree.Config) ClockInitError!void {
    rcc.CR.modify(.{ .HSEON = 1 });

    const max_wait: u32 = if (config.HSE_Timeout) |val| @intFromEnum(val) else std.math.maxInt(u32);
    var ticks: usize = 0;
    while (rcc.CR.read().HSERDY == 0) {
        if (ticks == max_wait - 1) return error.HSETimeout;
        ticks += 1;
        asm volatile ("" ::: "memory");
    }
}

fn config_LSE(comptime config: ClockTree.Config) ClockInitError!void {
    const max_wait: u32 = if (config.LSE_Timeout) |val| @intFromEnum(val) else std.math.maxInt(u32);
    var ticks: usize = 0;
    rcc.BDCR.modify(.{ .LSEON = 1 });
    while (rcc.BDCR.read().LSERDY == 0) {
        if (ticks == max_wait - 1) return error.LSETimeout;
        ticks += 1;
        asm volatile ("" ::: "memory");
    }
}

fn config_PLL(comptime config: ClockTree.Config) ClockInitError!void {
    if (config.PLLSource) |src| {
        const s: u1 = @intFromEnum(src);
        const val: PLLSRC = @enumFromInt(s);
        rcc.CFGR.modify(.{ .PLLSRC = val });
        if (val == .HSE_Div_PREDIV) {
            try config_HSE(config);
        }
    }

    if (config.HSEDivPLL) |pre| {
        const p: u1 = @intFromEnum(pre);
        const val: PLLXTPRE = @enumFromInt(p);
        rcc.CFGR.modify(.{ .PLLXTPRE = val });
    }

    if (config.PLLMUL) |pre| {
        const p: u32 = @intFromEnum(pre);
        const val: PLLMUL = @enumFromInt(p);
        rcc.CFGR.modify(.{ .PLLMUL = val });
    }
}

//TODO: Add STM32F105/7 devices peri
fn config_peripherals(comptime config: ClockTree.Config) void {
    if (config.APB1Prescaler) |pre| {
        const p: u32 = @intFromEnum(pre);
        const val: PRE = @enumFromInt(p);
        rcc.CFGR.modify(.{ .PPRE1 = val });
    }

    if (config.APB2Prescaler) |pre| {
        const p: u32 = @intFromEnum(pre);
        const val: PRE = @enumFromInt(p);
        rcc.CFGR.modify(.{ .PPRE2 = val });
    }

    if (config.AHBPrescaler) |pre| {
        const p: u32 = @intFromEnum(pre);
        const val: HPRE = @enumFromInt(p);
        rcc.CFGR.modify(.{ .HPRE = val });
    }

    if (config.ADCprescaler) |pre| {
        const p: u32 = @intFromEnum(pre);
        const val: ADCPRE = @enumFromInt(p);
        rcc.CFGR.modify(.{ .ADCPRE = val });
    }

    if (config.USBPrescaler) |pre| {
        const p: u1 = switch (pre) {
            .RCC_USBCLKSOURCE_PLL_DIV1_5 => 0,
            .RCC_USBCLKSOURCE_PLL => 1,
        };
        const val: USBPRE = @enumFromInt(p);
        rcc.CFGR.modify(.{ .USBPRE = val });
    }
}

fn config_system_clock(comptime config: ClockTree.Config) ClockInitError!void {
    if (config.SysClkSource) |src| {
        const val: u2 = @intFromEnum(src);
        const e_val: SW = @enumFromInt(val);
        switch (val) {
            1 => try config_HSE(config),
            2 => init_pll(),
            else => {},
        }

        rcc.CFGR.modify(.{ .SW = e_val });
        while (true) {
            const sws = rcc.CFGR.read().SWS;
            if (sws == e_val) break;
            asm volatile ("" ::: "memory");
        }
    }
}

fn init_pll() void {
    rcc.CR.modify(.{ .PLLON = 1 });
    while (rcc.CR.read().PLLRDY == 0) {
        asm volatile ("" ::: "memory");
    }
}

fn config_RTC(comptime config: ClockTree.Config) ClockInitError!void {
    if (config.RTCClkSource) |src| {
        var rtc: RTCSEL = .DISABLE;
        switch (src) {
            .RCC_RTCCLKSOURCE_HSE_DIV128 => {
                rtc = .HSE;
                try config_HSE(config);
            },
            .RCC_RTCCLKSOURCE_LSE => {
                rtc = .LSE;
                try config_LSE(config);
            },
            .RCC_RTCCLKSOURCE_LSI => {
                rtc = .LSI;
                config_LSI();
            },
            else => {},
        }

        rcc.BDCR.modify(.{ .RTCSEL = rtc });
    }
}

fn config_MCO(comptime config: ClockTree.Config) void {
    if (config.MCOMult) |src| {
        const mco: MCOSEL = switch (src) {
            .RCC_MCO1SOURCE_HSE => .HSE,
            .RCC_MCO1SOURCE_HSI => .HSI,
            .RCC_MCO1SOURCE_PLLCLK => .PLL,
            .RCC_MCO1SOURCE_SYSCLK => .SYS,
        };
        rcc.CFGR.modify(.{ .MCOSEL = mco });
    }
}

///after the reset, the BDRD becomes read_only until access is released by the power register
pub fn reset_backup_domain() void {
    rcc.BDCR.modify(.{ .BDRST = 1 });
    for (0..5) |i| {
        std.mem.doNotOptimizeAway(i);
    }
    rcc.BDCR.modify(.{ .BDRST = 0 });
}

///configure the power and clock registers before enabling the RTC
pub fn enable_RTC() void {
    rcc.BDCR.modify(.{ .RTCEN = 1 });
}

///This function is called internally by the HAL, the RESET value should only be read after the RESET
/// read the Reset value through the global variable hal.RESET
pub fn get_reset_reason() ResetReason {
    const flags = rcc.CSR.read();
    const rst: ResetReason = blk: {
        if (flags.PINRSTF == 1) break :blk ResetReason.NRST;
        if (flags.PORRSTF == 1) break :blk ResetReason.POR_or_PDR;
        if (flags.SFTRSTF == 1) break :blk ResetReason.low_power;
        if (flags.IWDGRSTF == 1) break :blk ResetReason.independent_watchdog;
        if (flags.WWDGRSTF == 1) break :blk ResetReason.window_watchdog;
        if (flags.LPWRRSTF == 1) break :blk ResetReason.low_power;
        break :blk ResetReason.POR_or_PDR;
    };

    rcc.CSR.modify(.{ .RMVF = 1 });
    return rst;
}

pub fn disable_clock(peri: RccPeriferals) void {
    switch (peri) {
        .DMA1 => rcc.AHBRSTR.modify(.{ .DMA1RST = 1 }),
        .DMA2 => rcc.AHBRSTR.modify(.{ .DMA2RST = 1 }),
        .SRAM => rcc.AHBRSTR.modify(.{ .SRAMRST = 1 }),
        .FLASH => rcc.AHBRSTR.modify(.{ .FLASHRST = 1 }),
        .CRC => rcc.AHBRSTR.modify(.{ .CRCRST = 1 }),
        .FSMC => rcc.AHBRSTR.modify(.{ .FSMCRST = 1 }), //F103xE
        .SDIO => rcc.AHBRSTR.modify(.{ .SDIORST = 1 }), //F103xC/D/E

        // APB2RSTR (APB2 peripherals)
        .AFIO => rcc.APB2RSTR.modify(.{ .AFIORST = 1 }),
        .GPIOA => rcc.APB2RSTR.modify(.{ .GPIOARST = 1 }),
        .GPIOB => rcc.APB2RSTR.modify(.{ .GPIOBRST = 1 }),
        .GPIOC => rcc.APB2RSTR.modify(.{ .GPIOCRST = 1 }),
        .GPIOD => rcc.APB2RSTR.modify(.{ .GPIODRST = 1 }),
        .GPIOE => rcc.APB2RSTR.modify(.{ .GPIOERST = 1 }),
        .GPIOF => rcc.APB2RSTR.modify(.{ .GPIOFRST = 1 }), //F103xE
        .GPIOG => rcc.APB2RSTR.modify(.{ .GPIOGRST = 1 }), //F103xE
        .ADC1 => rcc.APB2RSTR.modify(.{ .ADC1RST = 1 }),
        .ADC2 => rcc.APB2RSTR.modify(.{ .ADC2RST = 1 }),
        .TIM1 => rcc.APB2RSTR.modify(.{ .TIM1RST = 1 }),
        .SPI1 => rcc.APB2RSTR.modify(.{ .SPI1RST = 1 }),
        .USART1 => rcc.APB2RSTR.modify(.{ .USART1RST = 1 }),

        // APB1RSTR (APB1 peripherals)
        .TIM2 => rcc.APB1RSTR.modify(.{ .TIM2RST = 1 }),
        .TIM3 => rcc.APB1RSTR.modify(.{ .TIM3RST = 1 }),
        .TIM4 => rcc.APB1RSTR.modify(.{ .TIM4RST = 1 }),
        .TIM5 => rcc.APB1RSTR.modify(.{ .TIM5RST = 1 }), //F103xE
        .TIM6 => rcc.APB1RSTR.modify(.{ .TIM6RST = 1 }), //F103xE
        .TIM7 => rcc.APB1RSTR.modify(.{ .TIM7RST = 1 }), //F103xE
        .WWDG => rcc.APB1RSTR.modify(.{ .WWDGRST = 1 }),
        .SPI2 => rcc.APB1RSTR.modify(.{ .SPI2RST = 1 }),
        .SPI3 => rcc.APB1RSTR.modify(.{ .SPI3RST = 1 }), //F103xD/E
        .USART2 => rcc.APB1RSTR.modify(.{ .USART2RST = 1 }),
        .USART3 => rcc.APB1RSTR.modify(.{ .USART3RST = 1 }),
        .UART4 => rcc.APB1RSTR.modify(.{ .UART4RST = 1 }), //F103xC/D/E
        .UART5 => rcc.APB1RSTR.modify(.{ .UART5RST = 1 }), //F103xC/D/E
        .I2C1 => rcc.APB1RSTR.modify(.{ .I2C1RST = 1 }),
        .I2C2 => rcc.APB1RSTR.modify(.{ .I2C2RST = 1 }),
        .USB => rcc.APB1RSTR.modify(.{ .USBRST = 1 }),
        .CAN => rcc.APB1RSTR.modify(.{ .CANRST = 1 }),
        .BKP => rcc.APB1RSTR.modify(.{ .BKPRST = 1 }),
        .PWR => rcc.APB1RSTR.modify(.{ .PWRRST = 1 }),
        .DAC => rcc.APB1RSTR.modify(.{ .DACRST = 1 }), //F103xE
    }
}

pub fn enable_clock(peri: RccPeriferals) void {
    switch (peri) {
        .DMA1 => rcc.AHBENR.modify(.{ .DMA1EN = 1 }),
        .DMA2 => rcc.AHBENR.modify(.{ .DMA2EN = 1 }),
        .SRAM => rcc.AHBENR.modify(.{ .SRAMEN = 1 }),
        .FLASH => rcc.AHBENR.modify(.{ .FLASHEN = 1 }),
        .CRC => rcc.AHBENR.modify(.{ .CRCEN = 1 }),
        .FSMC => rcc.AHBENR.modify(.{ .FSMCEN = 1 }), //F103xE
        .SDIO => rcc.AHBENR.modify(.{ .SDIOEN = 1 }), //F103xC/D/E

        // APB2ENR (APB2 peripherals)
        .AFIO => rcc.APB2ENR.modify(.{ .AFIOEN = 1 }),
        .GPIOA => rcc.APB2ENR.modify(.{ .GPIOAEN = 1 }),
        .GPIOB => rcc.APB2ENR.modify(.{ .GPIOBEN = 1 }),
        .GPIOC => rcc.APB2ENR.modify(.{ .GPIOCEN = 1 }),
        .GPIOD => rcc.APB2ENR.modify(.{ .GPIODEN = 1 }),
        .GPIOE => rcc.APB2ENR.modify(.{ .GPIOEEN = 1 }),
        .GPIOF => rcc.APB2ENR.modify(.{ .GPIOFEN = 1 }), //F103xE
        .GPIOG => rcc.APB2ENR.modify(.{ .GPIOGEN = 1 }), //F103xE
        .ADC1 => rcc.APB2ENR.modify(.{ .ADC1EN = 1 }),
        .ADC2 => rcc.APB2ENR.modify(.{ .ADC2EN = 1 }),
        .TIM1 => rcc.APB2ENR.modify(.{ .TIM1EN = 1 }),
        .SPI1 => rcc.APB2ENR.modify(.{ .SPI1EN = 1 }),
        .USART1 => rcc.APB2ENR.modify(.{ .USART1EN = 1 }),

        // APB1ENR (APB1 peripherals)
        .TIM2 => rcc.APB1ENR.modify(.{ .TIM2EN = 1 }),
        .TIM3 => rcc.APB1ENR.modify(.{ .TIM3EN = 1 }),
        .TIM4 => rcc.APB1ENR.modify(.{ .TIM4EN = 1 }),
        .TIM5 => rcc.APB1ENR.modify(.{ .TIM5EN = 1 }), //F103xE
        .TIM6 => rcc.APB1ENR.modify(.{ .TIM6EN = 1 }), //F103xE
        .TIM7 => rcc.APB1ENR.modify(.{ .TIM7EN = 1 }), //F103xE
        .WWDG => rcc.APB1ENR.modify(.{ .WWDGEN = 1 }),
        .SPI2 => rcc.APB1ENR.modify(.{ .SPI2EN = 1 }),
        .SPI3 => rcc.APB1ENR.modify(.{ .SPI3EN = 1 }), //F103xD/E
        .USART2 => rcc.APB1ENR.modify(.{ .USART2EN = 1 }),
        .USART3 => rcc.APB1ENR.modify(.{ .USART3EN = 1 }),
        .UART4 => rcc.APB1ENR.modify(.{ .UART4EN = 1 }), //F103xC/D/E
        .UART5 => rcc.APB1ENR.modify(.{ .UART5EN = 1 }), //F103xC/D/E
        .I2C1 => rcc.APB1ENR.modify(.{ .I2C1EN = 1 }),
        .I2C2 => rcc.APB1ENR.modify(.{ .I2C2EN = 1 }),
        .USB => rcc.APB1ENR.modify(.{ .USBEN = 1 }),
        .CAN => rcc.APB1ENR.modify(.{ .CANEN = 1 }),
        .BKP => rcc.APB1ENR.modify(.{ .BKPEN = 1 }),
        .PWR => rcc.APB1ENR.modify(.{ .PWREN = 1 }),
        .DAC => rcc.APB1ENR.modify(.{ .DACEN = 1 }), //F103xE
    }
}

pub fn enable_all_clocks() void {
    //enable all clocks
    rcc.AHBENR.raw = std.math.maxInt(u32);
    rcc.APB1ENR.raw = std.math.maxInt(u32);
    rcc.APB2ENR.raw = std.math.maxInt(u32);
}

pub fn disable_all_clocks() void {
    //disable all clocks
    rcc.AHBENR.raw = 0;
    rcc.APB1ENR.raw = 0;
    rcc.APB2ENR.raw = 0;
}
//NOTE: should we panic on invalid clocks?
//errors at comptime appear for peripherals manually configured like USB.
///if requests the clock of an unconfigured peripheral, 0 means error, != 0 means ok
pub fn get_clock(source: RccPeriferals) u32 {
    return switch (source) {
        // AHB peripherals
        .DMA1,
        .DMA2,
        .SRAM,
        .FLASH,
        .CRC,
        => corrent_clocks.AHB,

        .FSMC => corrent_clocks.FSMC,
        .SDIO => corrent_clocks.SDIO,

        // APB2 peripherals
        .AFIO,
        .GPIOA,
        .GPIOB,
        .GPIOC,
        .GPIOD,
        .GPIOE,
        .GPIOF,
        .GPIOG,
        .SPI1,
        .USART1,
        => corrent_clocks.APB2,

        .ADC1, .ADC2 => corrent_clocks.ADC,

        .TIM1 => corrent_clocks.TimAPB2,

        // APB1 peripherals
        .TIM2, .TIM3, .TIM4, .TIM5, .TIM6, .TIM7 => corrent_clocks.TimAPB1,

        .DAC => corrent_clocks.APB1,

        .WWDG,
        .SPI2,
        .SPI3,
        .USART2,
        .USART3,
        .UART4,
        .UART5,
        .I2C1,
        .I2C2,
        .CAN,
        .BKP,
        .PWR,
        => corrent_clocks.APB1,

        .USB => corrent_clocks.USB,
    };
}

pub inline fn get_sys_clk() u32 {
    return corrent_clocks.SYS;
}<|MERGE_RESOLUTION|>--- conflicted
+++ resolved
@@ -84,8 +84,6 @@
     NRST,
 };
 
-<<<<<<< HEAD
-=======
 pub const ClockOutputs = struct {
     //system clock
     SYS: u32 = 0,
@@ -108,7 +106,6 @@
 var corrent_clocks: ClockOutputs = validate_clocks(.{});
 
 //NOTE: procedural style or loop through all elements of the struct?
->>>>>>> 0ed66b32
 /// Configures the system clocks
 /// NOTE: to configure the backup domain clocks (RTC) it is necessary to enable it through the power
 /// register before configuring the clocks
