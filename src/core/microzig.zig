const std = @import("std");
const root = @import("root");
const builtin = @import("builtin");

/// Contains build-time generated configuration options for microzig.
/// Contains a CPU target description, chip, board and cpu information
/// and so on.
pub const config = @import("microzig-config");

/// Provides access to the low level features of the current microchip.
pub const chip = @import("chip");

/// Provides access to board features or is `void` when no board is present.
pub const board = if (config.has_board) @import("board") else void;

/// Provides access to the low level features of the CPU.
pub const cpu = chip.cpu;

/// Module that helps with interrupt handling.
pub const interrupts = @import("interrupts.zig");

/// Module that provides clock related functions
pub const clock = @import("clock.zig");

pub const gpio = @import("gpio.zig");
pub const Gpio = gpio.Gpio;

pub const pin = @import("pin.zig");
pub const Pin = pin.Pin;

pub const uart = @import("uart.zig");
pub const Uart = uart.Uart;

pub const debug = @import("debug.zig");

/// The microzig panic handler. Will disable interrupts and loop endlessly.
/// Export this symbol from your main file to enable microzig:
/// ```
/// const micro = @import("microzig");
/// pub const panic = micro.panic;
/// ```
pub fn panic(message: []const u8, maybe_stack_trace: ?*std.builtin.StackTrace) noreturn {
<<<<<<< HEAD
    if (builtin.cpu.arch != .avr) {
        var writer = debug.writer();
        writer.print("microzig PANIC: {s}\r\n", .{message}) catch unreachable;
        if (maybe_stack_trace) |stack_trace| {
            var frame_index: usize = 0;
            var frames_left: usize = std.math.min(stack_trace.index, stack_trace.instruction_addresses.len);
=======
    // utilize logging functions
    std.log.err("microzig PANIC: {s}", .{message});

    // then use the current debug channel
    var writer = debug.writer();
    writer.print("microzig PANIC: {s}\r\n", .{message}) catch unreachable;
    if (maybe_stack_trace) |stack_trace| {
        var frame_index: usize = 0;
        var frames_left: usize = std.math.min(stack_trace.index, stack_trace.instruction_addresses.len);
>>>>>>> 5050ce5e

            while (frames_left != 0) : ({
                frames_left -= 1;
                frame_index = (frame_index + 1) % stack_trace.instruction_addresses.len;
            }) {
                const return_address = stack_trace.instruction_addresses[frame_index];
                writer.print("0x{X:0>8}\r\n", .{return_address}) catch unreachable;
            }
        }
    }
    hang();
}

/// Hangs the processor and will stop doing anything useful. Use with caution!
pub fn hang() noreturn {
    while (true) {
        interrupts.cli();

        // "this loop has side effects, don't optimize the endless loop away please. thanks!"
        asm volatile ("" ::: "memory");
    }
}

comptime {
    _ = cpu.startup_logic;
}<|MERGE_RESOLUTION|>--- conflicted
+++ resolved
@@ -40,31 +40,30 @@
 /// pub const panic = micro.panic;
 /// ```
 pub fn panic(message: []const u8, maybe_stack_trace: ?*std.builtin.StackTrace) noreturn {
-<<<<<<< HEAD
+
+    // utilize logging functions
+    std.log.err("microzig PANIC: {s}", .{message});
+
     if (builtin.cpu.arch != .avr) {
         var writer = debug.writer();
         writer.print("microzig PANIC: {s}\r\n", .{message}) catch unreachable;
         if (maybe_stack_trace) |stack_trace| {
             var frame_index: usize = 0;
             var frames_left: usize = std.math.min(stack_trace.index, stack_trace.instruction_addresses.len);
-=======
-    // utilize logging functions
-    std.log.err("microzig PANIC: {s}", .{message});
 
-    // then use the current debug channel
-    var writer = debug.writer();
-    writer.print("microzig PANIC: {s}\r\n", .{message}) catch unreachable;
-    if (maybe_stack_trace) |stack_trace| {
-        var frame_index: usize = 0;
-        var frames_left: usize = std.math.min(stack_trace.index, stack_trace.instruction_addresses.len);
->>>>>>> 5050ce5e
-
-            while (frames_left != 0) : ({
-                frames_left -= 1;
-                frame_index = (frame_index + 1) % stack_trace.instruction_addresses.len;
-            }) {
-                const return_address = stack_trace.instruction_addresses[frame_index];
-                writer.print("0x{X:0>8}\r\n", .{return_address}) catch unreachable;
+            // then use the current debug channel
+            var writer = debug.writer();
+            writer.print("microzig PANIC: {s}\r\n", .{message}) catch unreachable;
+            if (maybe_stack_trace) |stack_trace| {
+                var frame_index: usize = 0;
+                var frames_left: usize = std.math.min(stack_trace.index, stack_trace.instruction_addresses.len);
+                while (frames_left != 0) : ({
+                    frames_left -= 1;
+                    frame_index = (frame_index + 1) % stack_trace.instruction_addresses.len;
+                }) {
+                    const return_address = stack_trace.instruction_addresses[frame_index];
+                    writer.print("0x{X:0>8}\r\n", .{return_address}) catch unreachable;
+                }
             }
         }
     }
