--- conflicted
+++ resolved
@@ -7,10 +7,7 @@
 const Module = std.Build.Module;
 const LazyPath = std.Build.LazyPath;
 const OptionsStep = std.Build.OptionsStep;
-<<<<<<< HEAD
 const Dependency = std.Build.Dependency;
-=======
->>>>>>> f0a6aa9c
 const Build = std.Build;
 
 // alias for packages
