--- conflicted
+++ resolved
@@ -36,16 +36,10 @@
 
     const filter = b.option(std.Target.Cpu.Arch, "filter-target", "Filters for a certain cpu target");
 
-<<<<<<< HEAD
     for (all_backings) |cfg| {
         for (all_tests) |tst| {
             if (tst.uses_uart and !cfg.supports_uart) continue;
             if ((cfg.backing.getTarget().cpu_arch.?) == .avr and tst.on_avr == false) continue;
-=======
-    inline for (all_backings) |cfg| {
-        inline for (all_tests) |tst| {
-            if (tst.uses_uart and !cfg.supports_uart_test) continue;
->>>>>>> 5050ce5e
 
             const exe = try microzig.addEmbeddedExecutable(
                 b,
